import copy

import pytest
import numpy as np
from numpy import testing as npt
from astropy.cosmology import FlatLambdaCDM
from astropy.table import Table
from slsim.lens import (
    Lens,
    image_separation_from_positions,
)
from slsim.LOS.los_individual import LOSIndividual
from slsim.LOS.los_pop import LOSPop
from slsim.Sources.source import Source
from slsim.Deflectors.deflector import Deflector
import os


class TestLens(object):
    # pytest.fixture(scope='class')
    def setup_method(self):
        # path = os.path.dirname(slsim.__file__)

        path = os.path.dirname(__file__)
        module_path, _ = os.path.split(path)
        print(path, module_path)
        blue_one = Table.read(
            os.path.join(path, "TestData/blue_one_modified.fits"), format="fits"
        )
        blue_one["angular_size"] = blue_one["angular_size"] / 4.84813681109536e-06
        red_one = Table.read(
            os.path.join(path, "TestData/red_one_modified.fits"), format="fits"
        )
        red_one["angular_size"] = red_one["angular_size"] / 4.84813681109536e-06
        cosmo = FlatLambdaCDM(H0=70, Om0=0.3)
        self.source_dict = blue_one
        self.deflector_dict = red_one
        self.los_individual = LOSIndividual(kappa=0.1, gamma=[-0.1, -0.2])

        mag_arc_limit = {"i": 35, "g": 35, "r": 35}
        while True:
            kwargs = {
                "extendedsource_type": "single_sersic",
            }
            self.source = Source(
                source_dict=self.source_dict,
                cosmo=cosmo,
                source_type="extended",
                **kwargs,
            )
            self.deflector = Deflector(
                deflector_type="EPL",
                deflector_dict=self.deflector_dict,
            )
            gg_lens = Lens(
                source_class=self.source,
                deflector_class=self.deflector,
                los_class=self.los_individual,
                lens_equation_solver="lenstronomy_analytical",
                # kwargs_variability={"MJD", "ps_mag_i"},  # This line will not be used in
                # the testing but at least code go through this warning message.
                cosmo=cosmo,
            )
            second_brightest_image_cut = {"i": 30}
            if gg_lens.validity_test(
                second_brightest_image_cut=second_brightest_image_cut,
                mag_arc_limit=mag_arc_limit,
            ):
                self.gg_lens = gg_lens
                break
        # Create another galaxy class with interpolated source.

        # Image Parameters
        size = 100
        center_brightness = 100
        noise_level = 10

        # Create a grid of coordinates
        x = np.linspace(-1, 1, size)
        y = np.linspace(-1, 1, size)
        x, y = np.meshgrid(x, y)

        # Calculate the distance from the center
        r = np.sqrt(x**2 + y**2)

        # Create the galaxy image with light concentrated near the center
        image = center_brightness * np.exp(-(r**2) / 0.1)

        # Add noise to the image
        noise = noise_level * np.random.normal(size=(size, size))
        image += noise

        # Ensure no negative values
        image = np.clip(image, 0, None)
        test_image = image

        # Build a table for this "interp" source
        interp_source_dict = Table(
            names=(
                "z",
                "image",
                "center_x",
                "center_y",
                "z_data",
                "pixel_width_data",
                "phi_G",
                "mag_i",
                "mag_g",
                "mag_r",
            ),
            rows=[
                (
                    0.1,
                    test_image,
                    size // 2,
                    size // 2,
                    0.5,
                    0.05,
                    0.0,
                    20.0,
                    20.0,
                    20.0,
                )
            ],
        )
        kwargs_int = {"extendedsource_type": "interpolated"}
        self.source_interp = Source(
            source_dict=interp_source_dict,
            cosmo=cosmo,
            source_type="extended",
            **kwargs_int,
        )
        self.gg_lens_interp = Lens(
            source_class=self.source_interp,
            deflector_class=self.deflector,
            los_class=self.los_individual,
            lens_equation_solver="lenstronomy_analytical",
            cosmo=cosmo,
        )

    def test_lens_id_gg(self):
        lens_id = self.gg_lens.generate_id()
        ra = self.gg_lens.deflector_position[0]
        dec = self.gg_lens.deflector_position[1]
        ra2 = 12.03736542
        dec2 = 35.17363534
        lens_id2 = self.gg_lens.generate_id(ra=ra2, dec=dec2)
        assert lens_id == f"GG-LENS_{ra:.4f}_{dec:.4f}"
        assert lens_id2 == f"GG-LENS_{ra2:.4f}_{dec2:.4f}"

    def test_deflector_ellipticity(self):
        e1_light, e2_light, e1_mass, e2_mass = self.gg_lens.deflector_ellipticity()
        assert pytest.approx(e1_light, rel=1e-3) == -0.05661955320450283
        assert pytest.approx(e2_light, rel=1e-3) == 0.08738390223219591
        assert pytest.approx(e1_mass, rel=1e-3) == -0.08434700688970058
        assert pytest.approx(e2_mass, rel=1e-3) == 0.09710653297997263

    def test_deflector_magnitude(self):
        band = "g"
        deflector_magnitude = self.gg_lens.deflector_magnitude(band)
        assert isinstance(deflector_magnitude[0], float)
        assert pytest.approx(deflector_magnitude[0], rel=1e-3) == 26.4515655

    def test_source_magnitude(self):
        band = "g"
        source_magnitude = self.gg_lens.extended_source_magnitude(band)
        source_magnitude_lensed = self.gg_lens.extended_source_magnitude(
            band, lensed=True
        )
        host_mag = self.gg_lens.extended_source_magnification()
        expected_lensed_mag = source_magnitude - 2.5 * np.log10(host_mag)
        assert pytest.approx(source_magnitude[0], rel=1e-3) == 30.780194
        assert source_magnitude_lensed == expected_lensed_mag

    def test_image_separation_from_positions(self):
        image_positions = self.gg_lens.extended_source_image_positions()[0]
        image_separation = image_separation_from_positions(image_positions)
        theta_E_infinity = self.gg_lens.deflector.theta_e_infinity(
            cosmo=self.gg_lens.cosmo
        )
        assert image_separation < 2 * theta_E_infinity

    def test_extended_source_magnification(self):
        host_mag = self.gg_lens.extended_source_magnification()[0]
        assert host_mag > 0

    def test_deflector_stellar_mass(self):
        s_mass = self.gg_lens.deflector_stellar_mass()
        assert s_mass >= 10**5

    def test_deflector_velocity_dispersion(self):
        vdp = self.gg_lens.deflector_velocity_dispersion()
        assert vdp >= 10

    def test_los_linear_distortions(self):
        kappa, gamma1, gamma2 = self.gg_lens.los_linear_distortions
        assert kappa == self.los_individual.convergence
        g1, g2 = self.los_individual.shear
        assert gamma1 == g1
        assert gamma2 == g2

    def test_deflector_light_model_lenstronomy(self):
        kwargs_lens_light = self.gg_lens.deflector_light_model_lenstronomy(band="g")
        assert len(kwargs_lens_light) >= 1

    def test_extended_source_magnification_for_individual_images(self):
        results = self.gg_lens.extended_source_magnification_for_individual_image()
        assert len(results[0]) >= 2

    def test_extended_source_magnitude_for_each_images(self):
        result1 = self.gg_lens.extended_source_magnitude_for_each_image(
            band="i", lensed=True
        )
        result2 = self.gg_lens.extended_source_magnitude_for_each_image(
            band="i", lensed=False
        )
        result3 = self.gg_lens.extended_source_magnitude(band="i", lensed=False)
        assert len(result1[0]) >= 2
        assert result2 == result3

    def test_lens_equation_solver(self):
        # Tests analytical and numerical lens equation solver options.
        cosmo = FlatLambdaCDM(H0=70, Om0=0.3)
        gg_lens = Lens(
            lens_equation_solver="lenstronomy_default",
            source_class=self.source,
            deflector_class=self.deflector,
            cosmo=cosmo,
        )
        while True:
            gg_lens.validity_test()
            break

        gg_lens = Lens(
            lens_equation_solver="lenstronomy_analytical",
            source_class=self.source,
            deflector_class=self.deflector,
            cosmo=cosmo,
        )
        while True:
            gg_lens.validity_test()
            break

        # and here for NFW-Hernquist model
        cosmo = FlatLambdaCDM(H0=70, Om0=0.3)
        path = os.path.dirname(__file__)
        module_path, _ = os.path.split(path)
        print(path, module_path)
        blue_one = Table.read(
            os.path.join(path, "TestData/blue_one_modified.fits"), format="fits"
        )
        source_dict = blue_one
        deflector_dict = {
            "halo_mass": 10**13,
            "concentration": 6,
            "e1_mass": 0.1,
            "e2_mass": -0.1,
            "stellar_mass": 10.5e10,
            "angular_size": 0.16,
            "e1_light": -0.1,
            "e2_light": 0.1,
            "z": 0.5,
            "mag_g": -20,
        }

        while True:
            kwargs2 = {"extendedsource_type": "single_sersic"}
            self.source2 = Source(
                source_dict=source_dict, cosmo=cosmo, source_type="extended", **kwargs2
            )
            self.deflector2 = Deflector(
                deflector_type="NFW_HERNQUIST",
                deflector_dict=deflector_dict,
            )
            gg_lens = Lens(
                source_class=self.source2,
                deflector_class=self.deflector2,
                lens_equation_solver="lenstronomy_default",
                cosmo=cosmo,
            )
            if gg_lens.validity_test():
                # self.gg_lens = gg_lens
                break

        # here for NFW-Cluster model
        subhalos_table = Table.read(
            os.path.join(path, "TestData/subhalos_table.fits"), format="fits"
        )
        source_dict = blue_one
        deflector_dict = {
            "halo_mass": 10**14,
            "concentration": 5,
            "e1_mass": 0.1,
            "e2_mass": -0.1,
            "z": 0.42,
            "subhalos": subhalos_table,
        }
        while True:
            kwargs_3 = {"extendedsource_type": "single_sersic"}
            self.source3 = Source(
                source_dict=source_dict, cosmo=cosmo, source_type="extended", **kwargs_3
            )
            self.deflector3 = Deflector(
                deflector_type="NFW_CLUSTER",
                deflector_dict=deflector_dict,
            )
            cg_lens = Lens(
                source_class=self.source3,
                deflector_class=self.deflector3,
                lens_equation_solver="lenstronomy_default",
                cosmo=cosmo,
            )
            if cg_lens.validity_test(max_image_separation=50.0):
                break

    def test_kappa_star(self):

        from lenstronomy.Util.util import make_grid

        delta_pix = 0.05
        x, y = make_grid(numPix=200, deltapix=delta_pix)
        kappa_star = self.gg_lens.kappa_star(x, y)
        stellar_mass_from_kappa_star = (
            np.sum(kappa_star)
            * delta_pix**2
            * self.gg_lens._lens_cosmo.sigma_crit_angle
        )
        stellar_mass = self.gg_lens.deflector_stellar_mass()
        npt.assert_almost_equal(
            stellar_mass_from_kappa_star / stellar_mass, 1, decimal=1
        )

    def test_lenstronomy_kwargs_interpolated(self):
        """Minimal test to confirm that lenstronomy_kwargs() returns the
        correct keys for an interpolated source."""

        kwargs_model, kwargs_params = self.gg_lens_interp.lenstronomy_kwargs(band="i")

        # Check that kwargs_model has the essential lens modeling lists
        assert (
            "lens_model_list" in kwargs_model
        ), "Missing 'lens_model_list' in kwargs_model"
        assert (
            "lens_light_model_list" in kwargs_model
        ), "Missing 'lens_light_model_list' in kwargs_model"
        # assert "source_light_model_list" in kwargs_model, "Missing 'source_light_model_list'"
        # Check that kwargs_params holds the parameter dictionaries:
        assert "kwargs_lens" in kwargs_params, "Missing 'kwargs_lens' in kwargs_params"
        assert (
            "kwargs_lens_light" in kwargs_params
        ), "Missing 'kwargs_lens_light' in kwargs_params"
        assert (
            "kwargs_source" in kwargs_params
        ), "Missing 'kwargs_source' in kwargs_params"
        assert "kwargs_ps" in kwargs_params, "Missing 'kwargs_ps' in kwargs_params"

    def test_contrast_ratio(self):
        mag_ratios = self.gg_lens.contrast_ratio(band="i", source_index=0)
        assert 2 <= len(mag_ratios) <= 4


@pytest.fixture
def pes_lens_instance():
    path = os.path.dirname(__file__)
    source_dict = Table.read(
        os.path.join(path, "TestData/source_dict_ps.fits"), format="fits"
    )
    deflector_dict = Table.read(
        os.path.join(path, "TestData/deflector_dict_ps.fits"), format="fits"
    )

    cosmo = FlatLambdaCDM(H0=70, Om0=0.3)
    while True:
        kwargs4 = {
            "pointsource_type": "quasar",
            "extendedsource_type": "single_sersic",
            "kwargs_variability": None,
        }
        source4 = Source(
            source_dict=source_dict,
            cosmo=cosmo,
            source_type="point_plus_extended",
            **kwargs4,
        )
        deflector4 = Deflector(
            deflector_type="EPL",
            deflector_dict=deflector_dict,
        )
        pes_lens = Lens(
            source_class=source4,
            deflector_class=deflector4,
            cosmo=cosmo,
        )
        second_brightest_image_cut = {"i": 30}
        if pes_lens.validity_test(
            second_brightest_image_cut=second_brightest_image_cut
        ):
            pes_lens = pes_lens
            break
    return pes_lens


def test_point_source_magnitude(pes_lens_instance):
    pes_lens = pes_lens_instance
    mag = pes_lens.point_source_magnitude(band="i", lensed=True)[0]
    mag_unlensed = pes_lens.point_source_magnitude(band="i")[0]
    assert len(mag) >= 2
    assert len(mag_unlensed) == 1


def test_lens_id_qso(pes_lens_instance):
    lens_id = pes_lens_instance.generate_id()
    ra = pes_lens_instance.deflector_position[0]
    dec = pes_lens_instance.deflector_position[1]
    ra2 = 12.03736542
    dec2 = 35.17363534
    lens_id2 = pes_lens_instance.generate_id(ra=ra2, dec=dec2)
    assert lens_id == f"QSO-LENS_{ra:.4f}_{dec:.4f}"
    assert lens_id2 == f"QSO-LENS_{ra2:.4f}_{dec2:.4f}"


@pytest.fixture
def supernovae_lens_instance():
    path = os.path.dirname(__file__)
    source_dict = {
        "MJD": np.array([60966.29451169, 60968.2149886, 60972.27148745, 61031.1304958]),
        "ps_mag_r": np.array([30.79802681, 30.81809901, 30.86058829, 31.38072828]),
        "z": 3.739813382373592,
        "ellipticity": 0.27369234660412406,
        "physical_size": 14.109069479312343,
        "angular_size": 9.364416159676842e-06,
        "mag_g": 27.007121008458327,
        "mag_r": 26.5023820544612,
        "mag_i": 26.311557659702515,
        "e1": -0.1209494604090952,
        "e2": -0.06952809999798619,
        "n_sersic": 1.0,
    }
    deflector_dict = Table.read(
        os.path.join(path, "TestData/supernovae_deflector_dict.fits"), format="fits"
    )

    cosmo = FlatLambdaCDM(H0=70, Om0=0.3)
    while True:
        kwargs5 = {
            "pointsource_type": "general_lightcurve",
            "extendedsource_type": "single_sersic",
            "variability_model": "light_curve",
        }
        source5 = Source(
            source_dict=source_dict,
            cosmo=cosmo,
            source_type="point_plus_extended",
            **kwargs5,
        )
        deflector5 = Deflector(
            deflector_type="EPL",
            deflector_dict=deflector_dict,
        )
        supernovae_lens = Lens(
            source_class=source5,
            deflector_class=deflector5,
            cosmo=cosmo,
        )
        if supernovae_lens.validity_test():
            supernovae_lens = supernovae_lens
            break
    return supernovae_lens


def test_point_source_magnitude_with_lightcurve(supernovae_lens_instance):
    supernovae_lens = supernovae_lens_instance
    mag = supernovae_lens.point_source_magnitude(band="r", lensed=True)[0]
    expected_results = np.array([30.79802681, 30.81809901, 30.86058829, 31.38072828])
    assert np.all(mag[0] != expected_results)
    assert np.all(mag[1] != expected_results)


def test_point_source_arrival_times(supernovae_lens_instance):
    supernova_lens = supernovae_lens_instance
    dt_days = supernova_lens.point_source_arrival_times()
    assert np.min(dt_days) > -1000
    assert np.max(dt_days) < 1000


def test_image_observer_times(supernovae_lens_instance):
    supernova_lens = supernovae_lens_instance
    t_obs = 1000
    t_obs2 = np.array([100, 200, 300])
    dt_days = supernova_lens.image_observer_times(t_obs=t_obs)
    dt_days2 = supernova_lens.image_observer_times(t_obs=t_obs2)
    arrival_times = supernova_lens.point_source_arrival_times()[0]
    observer_times = (t_obs - arrival_times + np.min(arrival_times))[:, np.newaxis]
    observer_times2 = (t_obs2[:, np.newaxis] - arrival_times + np.min(arrival_times)).T
    npt.assert_almost_equal(dt_days, observer_times, decimal=5)
    npt.assert_almost_equal(dt_days2, observer_times2, decimal=5)


class TestDifferentLens(object):
    # pytest.fixture(scope='class')
    def setup_method(self):
        # path = os.path.dirname(slsim.__file__)

        path = os.path.dirname(__file__)
        module_path, _ = os.path.split(path)
        print(path, module_path)
        blue_one = Table.read(
            os.path.join(path, "TestData/blue_one_modified.fits"), format="fits"
        )
        red_one = Table.read(
            os.path.join(path, "TestData/red_one_modified.fits"), format="fits"
        )
        self.cosmo = FlatLambdaCDM(H0=70, Om0=0.3)
        self.source_dict = blue_one
        self.deflector_dict = red_one
        kwargs = {"extendedsource_type": "single_sersic"}
        self.source6 = Source(
            source_dict=self.source_dict,
            cosmo=self.cosmo,
            source_type="extended",
            **kwargs,
        )
        self.deflector6 = Deflector(
            deflector_type="EPL",
            deflector_dict=self.deflector_dict,
        )

    def test_different_setting(self):
        los1 = LOSPop(
            los_bool=True,
            mixgauss_gamma=True,
            nonlinear_los_bool=False,
        )
        gg_lens = Lens(
            source_class=self.source6,
            deflector_class=self.deflector6,
            cosmo=self.cosmo,
            los_class=los1.draw_los(
                source_redshift=self.source6.redshift,
                deflector_redshift=self.deflector6.redshift,
            ),
        )
        assert gg_lens.external_shear >= 0
        assert isinstance(gg_lens.external_convergence, float)
        assert isinstance(gg_lens.external_shear, float)

        los2 = LOSPop(
            los_bool=True,
            mixgauss_gamma=False,
            nonlinear_los_bool=True,
        )

        gg_lens_2 = Lens(
            source_class=self.source6,
            deflector_class=self.deflector6,
            cosmo=self.cosmo,
            los_class=los2.draw_los(
                source_redshift=self.source6.redshift,
                deflector_redshift=self.deflector6.redshift,
            ),
        )
        assert gg_lens_2.external_shear >= 0
        assert isinstance(gg_lens_2.external_convergence, float)
        assert isinstance(gg_lens_2.external_shear, float)

        los3 = LOSPop(los_bool=False)
        gg_lens_3 = Lens(
            source_class=self.source6,
            deflector_class=self.deflector6,
            cosmo=self.cosmo,
            los_class=los3.draw_los(
                source_redshift=self.source6.redshift,
                deflector_redshift=self.deflector6.redshift,
            ),
        )
        assert gg_lens_3.external_convergence == 0
        assert gg_lens_3.external_shear == 0

        los4 = LOSPop(
            los_bool=True,
            mixgauss_gamma=True,
            nonlinear_los_bool=True,
        )
        with pytest.raises(ValueError):
            gg_lens_4 = Lens(
                source_class=self.source6,
                deflector_class=self.deflector6,
                cosmo=self.cosmo,
                los_class=los4.draw_los(
                    deflector_redshift=self.deflector6.redshift,
                    source_redshift=self.source6.redshift,
                ),
            )
            gg_lens_4.external_convergence()

    def test_image_number(self):
        los = LOSIndividual(kappa=0, gamma=[0, 0])
        gg_lens_number = Lens(
            source_class=self.source6,
            deflector_class=self.deflector6,
            cosmo=self.cosmo,
            los_class=los,
        )
        image_number = gg_lens_number.image_number
        assert (
            (image_number[0] == 4) or (image_number[0] == 2) or (image_number[0] == 1)
        )

        gg_lens_multisource = Lens(
            source_class=[self.source6, self.source6],
            deflector_class=self.deflector6,
            cosmo=self.cosmo,
            los_class=los,
        )
        kwargs_model = gg_lens_multisource.lenstronomy_kwargs()[0]
        kwargs_model_keys = kwargs_model.keys()
        expected_kwargs_model = [
            "lens_light_model_list",
            "lens_model_list",
            "z_lens",
            "lens_redshift_list",
            "source_redshift_list",
            "z_source_convention",
            "cosmo",
            "source_light_model_list",
        ]
        assert expected_kwargs_model[0] in kwargs_model_keys
        assert expected_kwargs_model[1] in kwargs_model_keys
        assert expected_kwargs_model[2] in kwargs_model_keys
        assert expected_kwargs_model[3] in kwargs_model_keys
        assert expected_kwargs_model[4] in kwargs_model_keys
        assert expected_kwargs_model[5] in kwargs_model_keys
        assert expected_kwargs_model[6] in kwargs_model_keys


@pytest.fixture
def supernovae_lens_instance_double_sersic_multisource():
    path = os.path.dirname(__file__)
    source_dict = Table.read(
        os.path.join(path, "TestData/source_supernovae_new.fits"), format="fits"
    )
    deflector_dict = Table.read(
        os.path.join(path, "TestData/deflector_supernovae_new.fits"), format="fits"
    )

    cosmo = FlatLambdaCDM(H0=70, Om0=0.3)
    while True:
        kwargs = {
            "pointsource_type": "supernova",
            "extendedsource_type": "double_sersic",
            "variability_model": "light_curve",
            "kwargs_variability": ["supernovae_lightcurve", "i"],
            "sn_type": "Ia",
            "sn_absolute_mag_band": "bessellb",
            "sn_absolute_zpsys": "ab",
            "lightcurve_time": np.linspace(-20, 100, 1000),
            "sn_modeldir": None,
        }
        source = Source(
            source_dict=source_dict,
            cosmo=cosmo,
            source_type="point_plus_extended",
            **kwargs,
        )
        deflector = Deflector(
            deflector_type="EPL",
            deflector_dict=deflector_dict,
        )
        supernovae_lens = Lens(
            deflector_class=deflector,
            source_class=[source, source],
            cosmo=cosmo,
        )
        if supernovae_lens.validity_test():
            supernovae_lens = supernovae_lens
            break
    return supernovae_lens


def test_lens_id_snia(supernovae_lens_instance_double_sersic_multisource):
    lens_id = supernovae_lens_instance_double_sersic_multisource.generate_id()
    ra = supernovae_lens_instance_double_sersic_multisource.deflector_position[0]
    dec = supernovae_lens_instance_double_sersic_multisource.deflector_position[1]
    ra2 = 12.03736542
    dec2 = 35.17363534
    lens_id2 = supernovae_lens_instance_double_sersic_multisource.generate_id(
        ra=ra2, dec=dec2
    )
    assert lens_id == f"SNIa-LENS_{ra:.4f}_{dec:.4f}"
    assert lens_id2 == f"SNIa-LENS_{ra2:.4f}_{dec2:.4f}"


class TestMultiSource(object):
    def setup_method(self):
        np.random.seed(42)
        self.cosmo = FlatLambdaCDM(H0=70, Om0=0.3)
        path = os.path.dirname(__file__)
        source_dict1 = Table.read(
            os.path.join(path, "TestData/source_supernovae_new.fits"), format="fits"
        )
        deflector_dict = Table.read(
            os.path.join(path, "TestData/deflector_supernovae_new.fits"), format="fits"
        )

        deflector_dict_ = dict(zip(deflector_dict.colnames, deflector_dict[0]))
        self.gamma_pl = 1.8
        deflector_dict_["gamma_pl"] = self.gamma_pl
        source_dict2 = copy.deepcopy(source_dict1)
        source_dict2["z"] += 2
        kwargs = {
            "pointsource_type": "supernova",
            "extendedsource_type": "double_sersic",
            "variability_model": "light_curve",
            "kwargs_variability": ["supernovae_lightcurve", "i"],
            "sn_type": "Ia",
            "sn_absolute_mag_band": "bessellb",
            "sn_absolute_zpsys": "ab",
            "lightcurve_time": np.linspace(-20, 100, 1000),
            "sn_modeldir": None,
        }
        self.source1 = Source(
            source_dict=source_dict2,
            cosmo=self.cosmo,
            source_type="point_plus_extended",
            **kwargs,
        )
        # We initiate the another Source class with the same source. In this class,
        # source position will be different and all the lensing quantities will be different
        self.source2 = Source(
            source_dict=source_dict1,
            cosmo=self.cosmo,
            source_type="point_plus_extended",
            **kwargs,
        )
        self.deflector = Deflector(
            deflector_type="EPL",
            deflector_dict=deflector_dict_,
            sis_convention=False,
        )

        self.lens_class1 = Lens(
            deflector_class=self.deflector,
            source_class=self.source1,
            cosmo=self.cosmo,
        )
        self.lens_class2 = Lens(
            deflector_class=self.deflector,
            source_class=self.source2,
            cosmo=self.cosmo,
        )
        self.lens_class3 = Lens(
            deflector_class=self.deflector,
            source_class=[self.source1, self.source2],
            cosmo=self.cosmo,
            lens_equation_solver="lenstronomy_general",
        )

        self.lens_class3_analytical = Lens(
            deflector_class=self.deflector,
            source_class=[self.source1, self.source2],
            cosmo=self.cosmo,
            lens_equation_solver="lenstronomy_analytical",
        )

    def test_point_source_arrival_time_multi(self):
        gamma_pl_out = self.deflector.halo_properties
        assert gamma_pl_out == self.gamma_pl

        point_source_arival_time1 = self.lens_class1.point_source_arrival_times()
        point_source_arival_time2 = self.lens_class2.point_source_arrival_times()
        point_source_arival_time3 = self.lens_class3.point_source_arrival_times()
        # Test multisource point source arrival time.
        assert np.all(point_source_arival_time1[0]) == np.all(
            point_source_arival_time3[0]
        )
        assert np.all(point_source_arival_time2[0]) == np.all(
            point_source_arival_time3[1]
        )

        point_source_arival_time3 = (
            self.lens_class3_analytical.point_source_arrival_times()
        )
        # Test multisource point source arival time.
        assert np.all(point_source_arival_time1[0]) == np.all(
            point_source_arival_time3[0]
        )
        assert np.all(point_source_arival_time2[0]) == np.all(
            point_source_arival_time3[1]
        )

    def test_ps_magnification_multi(self):
        ps_magnification1 = self.lens_class1.point_source_magnification()
        ps_magnification2 = self.lens_class2.point_source_magnification()
        ps_magnification3 = self.lens_class3.point_source_magnification()
        # Test multisource point source magnifications.
        assert np.all(ps_magnification1[0]) == np.all(ps_magnification3[0])
        assert np.all(ps_magnification2[0]) == np.all(ps_magnification3[1])

        ps_magnification3 = self.lens_class3_analytical.point_source_magnification()
        assert np.all(ps_magnification1[0]) == np.all(ps_magnification3[0])
        assert np.all(ps_magnification2[0]) == np.all(ps_magnification3[1])

    def test_es_magnification_multi(self):
        es_magnification1 = self.lens_class1.extended_source_magnification()
        es_magnification2 = self.lens_class2.extended_source_magnification()
        es_magnification3 = self.lens_class3.extended_source_magnification()
        # Test multisource extended source magnifications.
        npt.assert_almost_equal(
            es_magnification1[0] / es_magnification3[0], 1, decimal=1
        )
        npt.assert_almost_equal(
            es_magnification2[0] / es_magnification3[1], 1, decimal=1
        )

        es_magnification3 = self.lens_class3_analytical.extended_source_magnification()
        npt.assert_almost_equal(
            es_magnification1[0] / es_magnification3[0], 1, decimal=1
        )
        npt.assert_almost_equal(
            es_magnification2[0] / es_magnification3[1], 1, decimal=1
        )

    def test_einstein_radius_multi(self):
        einstein_radius1 = self.lens_class1.einstein_radius
        einstein_radius2 = self.lens_class2.einstein_radius
        einstein_radius3 = self.lens_class3.einstein_radius
        # Test multisource einstein radius.
        npt.assert_almost_equal(einstein_radius1[0], einstein_radius3[0], decimal=2)
        npt.assert_almost_equal(einstein_radius2[0], einstein_radius3[1], decimal=2)

        einstein_radius3 = self.lens_class3_analytical.einstein_radius
        npt.assert_almost_equal(einstein_radius1[0], einstein_radius3[0], decimal=5)
        npt.assert_almost_equal(einstein_radius2[0], einstein_radius3[1], decimal=5)

    def test_image_observer_time_multi(self):
        observation_time = 50
        image_observation_time1 = self.lens_class1.image_observer_times(
            observation_time
        )
        image_observation_time2 = self.lens_class2.image_observer_times(
            observation_time
        )
        image_observation_time3 = self.lens_class3.image_observer_times(
            observation_time
        )
        # Test multisource image observation time
        npt.assert_almost_equal(
            image_observation_time1[0], image_observation_time3[0][0], decimal=5
        )
        # assert image_observation_time1[0] == image_observation_time3[0][0]
        npt.assert_almost_equal(
            image_observation_time2, image_observation_time3[1], decimal=5
        )
        # assert np.all(image_observation_time2 == image_observation_time3[1])
        assert len(self.lens_class3.image_observer_times(t_obs=10)) == 2

        image_observation_time3 = self.lens_class3_analytical.image_observer_times(
            observation_time
        )
        # Test multisource image observation time
        npt.assert_almost_equal(
            image_observation_time1[0], image_observation_time3[0][0], decimal=5
        )
        # assert image_observation_time1[0] == image_observation_time3[0][0]
        npt.assert_almost_equal(
            image_observation_time2, image_observation_time3[1], decimal=5
        )


class TestSlhammock(object):
    def setup_method(self):
        self.cosmo = FlatLambdaCDM(H0=70, Om0=0.3, Ob0=0.05)
        # Source dict. You can also proviide magnitude in single band. This source dict is
        # valid for single sersic_ellipse light profile.
        source_dict = {
            "z": 0.8664718175006184,
            "angular_size": 0.01345195778342412,  # effective radius of a source in arcsec
            # "mag_g": 22.5,  # g-band magnitude of a source
            # "mag_r": 22,  # r-band magnitude of a source
            "mag_i": 26.00614079444494,  # i-band magnitude of a source
            # "mag_z": 22.1,  # z-band magnitude of a source
            # "mag_y": 22.0,  # y-band magnitude of a source
            "e1": 0.08079814292965516,  # tangential component of the ellipticity
            "e2": 0.0038523986875793467,  # cross component of the ellipticity
            "n_sersic": 1,  # sersic index for sersic_ellipse profile
            "center_x": -3.331767912522456,  # x-position of the center of a source
            "center_y": 3.7260996716288455,
        }  # y-position of the center of a source

        # Deflector dict. You can also provide magnitude in single band. This deflector dict is
        # valid for elliptical power law model.
        deflector_dict = {
            "z": 0.09199999999999993,
            "angular_size": 9.893988634937736,  # effective radius of the deflector in arcsec
            # "mag_g": 20.0,  # g-band magnitude of a deflector
            # "mag_r": 13.80785703495668,  # r-band magnitude of a deflector
            "mag_i": 18.5,  # i-band magnitude of a deflector
            # "mag_z": 18.0,  # z-band magnitude of a deflector
            # "mag_y": 17.5,  # y-band magnitude of a deflector
            "halo_mass": 259737421577890.4,
            "halo_mass_acc": 0.0,
            "vel_disp": -1.0,
            "e1_light": -0.0073474229677211135,  # tangential component of the light ellipticity
            "e2_light": 0.24186783558136427,  # cross component of the light ellipticity
            "e1_mass": -0.07738867986582895,  # tangential component of the mass ellipticity
            "e2_mass": 0.23482266208752717,  # cross component of the mass ellipticity
            "e_h": 0.161468884396323,
            "p_h": -85.13323836236738,
            "p_g": -105.61605878239777,
            "tb": 0.18082265752696014,
            "concentration": 7.314407077851028,
            "stellar_mass": 1064901910393.4458,
            "center_x": -0.017839189263436216,  # x-position of the center of the lens
            "center_y": 0.010467931830543249,  # y-position of the center of the lens
        }
        source = Source(
            source_dict=source_dict,
            cosmo=self.cosmo,
            source_type="point_plus_extended",
            extendedsource_type="single_sersic",
            pointsource_type="supernova",
        )
        deflector = Deflector(
            deflector_type="NFW_HERNQUIST",
            deflector_dict=deflector_dict,
        )
        los_class = LOSIndividual(
            kappa=0, gamma=[-0.005061965833762263, 0.028825761226555197]
        )
        self.lens_class = Lens(
            source_class=source,
            deflector_class=deflector,
            cosmo=self.cosmo,
            los_class=los_class,
        )

    def test_theta_e_infinity(self):
        npt.assert_almost_equal(
            self.lens_class.einstein_radius_infinity, 3.76881, decimal=5
        )

    def test_image_position(self):
        # In source dict we have not provided supernova-host offset. So, extended and
        # point source image position should be the same.
        extended_source_image_position = (
            self.lens_class.extended_source_image_positions()[0]
        )
        point_source_image_position = self.lens_class.point_source_image_positions()[0]
<<<<<<< HEAD
        assert np.all(extended_source_image_position[0] == point_source_image_position[0])
        assert np.all(extended_source_image_position[1] == point_source_image_position[1])
    
    def test_source_light_model_lenstronomy_none_band(self):
        results = self.lens_class.source_light_model_lenstronomy(band=None)[1]
        npt.assert_almost_equal(results["kwargs_ps"][0]["magnitude"], 2.37366613, decimal=6)
=======
        assert np.all(
            extended_source_image_position[0] == point_source_image_position[0]
        )
        assert np.all(
            extended_source_image_position[1] == point_source_image_position[1]
        )
>>>>>>> 81a9193b


if __name__ == "__main__":
    pytest.main()<|MERGE_RESOLUTION|>--- conflicted
+++ resolved
@@ -946,21 +946,12 @@
             self.lens_class.extended_source_image_positions()[0]
         )
         point_source_image_position = self.lens_class.point_source_image_positions()[0]
-<<<<<<< HEAD
-        assert np.all(extended_source_image_position[0] == point_source_image_position[0])
-        assert np.all(extended_source_image_position[1] == point_source_image_position[1])
-    
-    def test_source_light_model_lenstronomy_none_band(self):
-        results = self.lens_class.source_light_model_lenstronomy(band=None)[1]
-        npt.assert_almost_equal(results["kwargs_ps"][0]["magnitude"], 2.37366613, decimal=6)
-=======
         assert np.all(
             extended_source_image_position[0] == point_source_image_position[0]
         )
         assert np.all(
             extended_source_image_position[1] == point_source_image_position[1]
         )
->>>>>>> 81a9193b
 
 
 if __name__ == "__main__":
