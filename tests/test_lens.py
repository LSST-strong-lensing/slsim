import pytest
import numpy as np
from numpy import testing as npt
from astropy.cosmology import FlatLambdaCDM
from astropy.table import Table
from slsim.Deflectors.deflector import Deflector
from slsim.lens import (
    Lens,
    image_separation_from_positions,
    theta_e_when_source_infinity,
)
import os


class TestLens(object):
    # pytest.fixture(scope='class')
    def setup_method(self):
        # path = os.path.dirname(slsim.__file__)

        path = os.path.dirname(__file__)
        module_path, _ = os.path.split(path)
        print(path, module_path)
        blue_one = Table.read(
            os.path.join(path, "TestData/blue_one_modified.fits"), format="fits"
        )
        red_one = Table.read(
            os.path.join(path, "TestData/red_one_modified.fits"), format="fits"
        )
        cosmo = FlatLambdaCDM(H0=70, Om0=0.3)
        self.source_dict = blue_one
        self.deflector_dict = red_one

        print(blue_one)
        blue_one["gamma_pl"] = 2.1

        while True:
            gg_lens = Lens(
                source_dict=self.source_dict,
                deflector_dict=self.deflector_dict,
                lens_equation_solver="lenstronomy_analytical",
                cosmo=cosmo,
            )
            if gg_lens.validity_test():
                self.gg_lens = gg_lens
                break

<<<<<<< HEAD
    def test_nfw_hernquist_lens(self):
        cosmo = FlatLambdaCDM(H0=70, Om0=0.3)
        path = os.path.dirname(__file__)
        module_path, _ = os.path.split(path)
        print(path, module_path)
        blue_one = Table.read(
            os.path.join(path, "TestData/blue_one_modified.fits"), format="fits"
        )
        source_dict = blue_one
        deflector_dict = {
            "halo_mass": 10**13,
            "concentration": 10,
            "e1_mass": 0.1,
            "e2_mass": -0.1,
            "stellar_mass": 10e11,
            "angular_size": 0.001,
            "e1_light": -0.1,
            "e2_light": 0.1,
            "z": 0.5,
            "mag_g": -20,
        }

        while True:
            gg_lens = Lens(
                source_dict=source_dict,
                deflector_dict=deflector_dict,
                deflector_type="NFW_HERNQUIST",
                lens_equation_solver="lenstronomy_default",
                cosmo=cosmo,
            )
            if gg_lens.validity_test():
                # self.gg_lens = gg_lens
                break

    def test_nfw_cluster_lens(self):
        cosmo = FlatLambdaCDM(H0=70, Om0=0.3)
        path = os.path.dirname(__file__)
        module_path, _ = os.path.split(path)
        blue_one = Table.read(
            os.path.join(path, "TestData/blue_one_modified.fits"), format="fits"
        )
        subhalos_table = Table.read(
            os.path.join(path, "TestData/subhalos_table.fits"), format="fits"
        )
        subhalos_list = [
            Deflector(deflector_type="EPL", deflector_dict=subhalo)
            for subhalo in subhalos_table
        ]
        source_dict = blue_one
        deflector_dict = {
            "halo_mass": 10**14,
            "concentration": 5,
            "e1_mass": 0.1,
            "e2_mass": -0.1,
            "z": 0.42,
        }
        i = 0
        while i < 100:
            gg_lens = Lens(
                source_dict=source_dict,
                deflector_dict=deflector_dict,
                deflector_kwargs={"subhalos_list": subhalos_list},
                deflector_type="NFW_CLUSTER",
                lens_equation_solver="lenstronomy_default",
                cosmo=cosmo,
            )
            i += 1
            if gg_lens.validity_test(max_image_separation=50.0):
                # self.gg_lens = gg_lens
                return
        raise ValueError("Could not create a valid NFW_CLUSTER lens")

=======
>>>>>>> 0b2c92d4
    def test_deflector_ellipticity(self):
        e1_light, e2_light, e1_mass, e2_mass = self.gg_lens.deflector_ellipticity()
        assert pytest.approx(e1_light, rel=1e-3) == -0.05661955320450283
        assert pytest.approx(e2_light, rel=1e-3) == 0.08738390223219591
        assert pytest.approx(e1_mass, rel=1e-3) == -0.08434700688970058
        assert pytest.approx(e2_mass, rel=1e-3) == 0.09710653297997263

    def test_deflector_magnitude(self):
        band = "g"
        deflector_magnitude = self.gg_lens.deflector_magnitude(band)
        assert isinstance(deflector_magnitude[0], float)
        assert pytest.approx(deflector_magnitude[0], rel=1e-3) == 26.4515655

    def test_source_magnitude(self):
        band = "g"
        source_magnitude = self.gg_lens.extended_source_magnitude(band)
        source_magnitude_lensed = self.gg_lens.extended_source_magnitude(
            band, lensed=True
        )
        host_mag = self.gg_lens.extended_source_magnification()
        expected_lensed_mag = source_magnitude - 2.5 * np.log10(host_mag)
        assert pytest.approx(source_magnitude[0], rel=1e-3) == 30.780194
        assert source_magnitude_lensed == expected_lensed_mag

    def test_image_separation_from_positions(self):
        image_positions = self.gg_lens.extended_source_image_positions()
        image_separation = image_separation_from_positions(image_positions)
        theta_E_infinity = theta_e_when_source_infinity(
            deflector_dict=self.deflector_dict
        )
        assert image_separation < 2 * theta_E_infinity

    def test_theta_e_when_source_infinity(self):
        theta_E_infinity = theta_e_when_source_infinity(
            deflector_dict=self.deflector_dict
        )
        # We expect that theta_E_infinity should be less than 15
        assert theta_E_infinity < 15

    def test_extended_source_magnification(self):
        host_mag = self.gg_lens.extended_source_magnification()
        assert host_mag > 0

    def test_deflector_stellar_mass(self):
        s_mass = self.gg_lens.deflector_stellar_mass()
        assert s_mass >= 10**5

    def test_deflector_velocity_dispersion(self):
        vdp = self.gg_lens.deflector_velocity_dispersion()
        assert vdp >= 10

    def test_los_linear_distortions(self):
        losd = self.gg_lens.los_linear_distortions()
        assert losd != 0

    def test_point_source_arrival_times(self):
        dt_days = self.gg_lens.point_source_arrival_times()
        assert np.min(dt_days) > -1000
        assert np.max(dt_days) < 1000

    def test_image_observer_times(self):
        t_obs = 1000
        t_obs2 = np.array([100, 200, 300])
        dt_days = self.gg_lens.image_observer_times(t_obs=t_obs)
        dt_days2 = self.gg_lens.image_observer_times(t_obs=t_obs2)
        arrival_times = self.gg_lens.point_source_arrival_times()
        observer_times = (t_obs + arrival_times - np.min(arrival_times))[:, np.newaxis]
        observer_times2 = (
            t_obs2[:, np.newaxis] + arrival_times - np.min(arrival_times)
        ).T
        npt.assert_almost_equal(dt_days, observer_times, decimal=5)
        npt.assert_almost_equal(dt_days2, observer_times2, decimal=5)

    def test_deflector_light_model_lenstronomy(self):
        kwargs_lens_light = self.gg_lens.deflector_light_model_lenstronomy(band="g")
        assert len(kwargs_lens_light) >= 1

    def test_lens_equation_solver(self):
        """Tests analytical and numerical lens equation solver options."""
        cosmo = FlatLambdaCDM(H0=70, Om0=0.3)
        gg_lens = Lens(
            lens_equation_solver="lenstronomy_default",
            source_dict=self.source_dict,
            deflector_dict=self.deflector_dict,
            cosmo=cosmo,
        )
        while True:
            gg_lens.validity_test()
            break

        gg_lens = Lens(
            lens_equation_solver="lenstronomy_analytical",
            source_dict=self.source_dict,
            deflector_dict=self.deflector_dict,
            cosmo=cosmo,
        )
        while True:
            gg_lens.validity_test()
            break

        # and here for NFW-Hernquist model
        cosmo = FlatLambdaCDM(H0=70, Om0=0.3)
        path = os.path.dirname(__file__)
        module_path, _ = os.path.split(path)
        print(path, module_path)
        blue_one = Table.read(
            os.path.join(path, "TestData/blue_one_modified.fits"), format="fits"
        )
        source_dict = blue_one
        deflector_dict = {
            "halo_mass": 10**13.8,
            "concentration": 10,
            "e1_mass": 0.1,
            "e2_mass": -0.1,
            "stellar_mass": 10.5e11,
            "angular_size": 0.001,
            "e1_light": -0.1,
            "e2_light": 0.1,
            "z": 0.5,
            "mag_g": -20,
        }

        while True:
            gg_lens = Lens(
                source_dict=source_dict,
                deflector_dict=deflector_dict,
                deflector_type="NFW_HERNQUIST",
                lens_equation_solver="lenstronomy_default",
                cosmo=cosmo,
            )
            if gg_lens.validity_test():
                # self.gg_lens = gg_lens
                break

    def test_kappa_star(self):

        from lenstronomy.Util.util import make_grid

        delta_pix = 0.05
        x, y = make_grid(numPix=200, deltapix=delta_pix)
        kappa_star = self.gg_lens.kappa_star(x, y)
        stellar_mass_from_kappa_star = (
            np.sum(kappa_star)
            * delta_pix**2
            * self.gg_lens._lens_cosmo.sigma_crit_angle
        )
        stellar_mass = self.gg_lens.deflector_stellar_mass()
        npt.assert_almost_equal(
            stellar_mass_from_kappa_star / stellar_mass, 1, decimal=1
        )


@pytest.fixture
def pes_lens_instance():
    path = os.path.dirname(__file__)
    source_dict = Table.read(
        os.path.join(path, "TestData/source_dict_ps.fits"), format="fits"
    )
    deflector_dict = Table.read(
        os.path.join(path, "TestData/deflector_dict_ps.fits"), format="fits"
    )

    cosmo = FlatLambdaCDM(H0=70, Om0=0.3)
    while True:
        pes_lens = Lens(
            source_dict=source_dict,
            deflector_dict=deflector_dict,
            source_type="point_plus_extended",
            variability_model="sinusoidal",
            kwargs_variability={"amp", "freq"},
            cosmo=cosmo,
        )
        if pes_lens.validity_test():
            pes_lens = pes_lens
            break
    return pes_lens


def test_point_source_magnitude(pes_lens_instance):
    pes_lens = pes_lens_instance
    mag = pes_lens.point_source_magnitude(band="i", lensed=True)
    mag_unlensed = pes_lens.point_source_magnitude(band="i")
    assert len(mag) >= 2
    assert len(mag_unlensed) == 1


@pytest.fixture
def supernovae_lens_instance():
    path = os.path.dirname(__file__)
    source_dict = Table.read(
        os.path.join(path, "TestData/supernovae_source_dict.fits"), format="fits"
    )
    deflector_dict = Table.read(
        os.path.join(path, "TestData/supernovae_deflector_dict.fits"), format="fits"
    )

    cosmo = FlatLambdaCDM(H0=70, Om0=0.3)
    while True:
        supernovae_lens = Lens(
            source_dict=source_dict,
            deflector_dict=deflector_dict,
            source_type="point_plus_extended",
            variability_model="light_curve",
            kwargs_variability={"MJD", "ps_mag_r"},
            cosmo=cosmo,
        )
        if supernovae_lens.validity_test():
            supernovae_lens = supernovae_lens
            break
    return supernovae_lens


def test_point_source_magnitude_with_lightcurve(supernovae_lens_instance):
    supernovae_lens = supernovae_lens_instance
    mag = supernovae_lens.point_source_magnitude(band="r", lensed=True)
    expected_results = supernovae_lens_instance.source.source_dict["ps_mag_r"]
    assert mag[0][0] != expected_results[0][0]
    assert mag[1][0] != expected_results[0][0]


if __name__ == "__main__":
    pytest.main()<|MERGE_RESOLUTION|>--- conflicted
+++ resolved
@@ -42,41 +42,6 @@
             )
             if gg_lens.validity_test():
                 self.gg_lens = gg_lens
-                break
-
-<<<<<<< HEAD
-    def test_nfw_hernquist_lens(self):
-        cosmo = FlatLambdaCDM(H0=70, Om0=0.3)
-        path = os.path.dirname(__file__)
-        module_path, _ = os.path.split(path)
-        print(path, module_path)
-        blue_one = Table.read(
-            os.path.join(path, "TestData/blue_one_modified.fits"), format="fits"
-        )
-        source_dict = blue_one
-        deflector_dict = {
-            "halo_mass": 10**13,
-            "concentration": 10,
-            "e1_mass": 0.1,
-            "e2_mass": -0.1,
-            "stellar_mass": 10e11,
-            "angular_size": 0.001,
-            "e1_light": -0.1,
-            "e2_light": 0.1,
-            "z": 0.5,
-            "mag_g": -20,
-        }
-
-        while True:
-            gg_lens = Lens(
-                source_dict=source_dict,
-                deflector_dict=deflector_dict,
-                deflector_type="NFW_HERNQUIST",
-                lens_equation_solver="lenstronomy_default",
-                cosmo=cosmo,
-            )
-            if gg_lens.validity_test():
-                # self.gg_lens = gg_lens
                 break
 
     def test_nfw_cluster_lens(self):
@@ -117,8 +82,6 @@
                 return
         raise ValueError("Could not create a valid NFW_CLUSTER lens")
 
-=======
->>>>>>> 0b2c92d4
     def test_deflector_ellipticity(self):
         e1_light, e2_light, e1_mass, e2_mass = self.gg_lens.deflector_ellipticity()
         assert pytest.approx(e1_light, rel=1e-3) == -0.05661955320450283
