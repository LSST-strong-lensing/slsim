import pytest
import numpy.testing as npt
import os
from slsim.Deflectors.deflector import Deflector
from astropy.table import Table
from lenstronomy.Cosmo.lens_cosmo import LensCosmo


class TestDeflector(object):
    """Testing the Deflector class."""

    def setup_method(self):
        path = os.path.dirname(__file__)
        module_path, _ = os.path.split(path)
        red_one = Table.read(
            os.path.join(module_path, "TestData/red_one_modified.fits"), format="fits"
        )
        self.deflector = Deflector(deflector_type="EPL_SERSIC", **red_one)

        red_two = Table(red_one).copy()
        red_two.remove_column("vel_disp")
        red_two["theta_E"] = 0.8
        self.deflector2 = Deflector(deflector_type="EPL_SERSIC", **red_two)
        self.lens_cosmo = LensCosmo(z_lens=red_two["z"], z_source=1.5)

        deflector_nfw_dict = {
            "halo_mass": 10**13,
            "halo_mass_acc": 0.0,
            "concentration": 10,
            "e1_mass": 0.1,
            "e2_mass": -0.1,
            "stellar_mass": 10e11,
            "angular_size": 0.001 / 4.84813681109536e-06,
            "e1_light": -0.1,
            "e2_light": 0.1,
            "z": 0.5,
            "mag_g": -20,
        }
        self.deflector_nfw = Deflector(
            deflector_type="NFW_HERNQUIST", **deflector_nfw_dict
        )
        self.deflector_backup = Deflector(
            deflector_type="NFW_HERNQUIST", **deflector_nfw_dict
        )

        self.deflector_epl = Deflector(deflector_type="EPL", **red_two)

        deflector_nfw_cluster_dict = {
            "halo_mass": 10**14,
            "concentration": 10,
            "e1_mass": 0.1,
            "e2_mass": -0.1,
            "z": 0.3,
            "subhalos": [red_one, red_one],
        }

        self.deflector3 = Deflector(deflector_type="EPL_SERSIC", **red_one)

        self.deflector_nfw2 = Deflector(
            deflector_type="NFW_HERNQUIST", **deflector_nfw_dict
        )
        self.deflector_nfw_cluster1 = Deflector(
            deflector_type="NFW_CLUSTER", **deflector_nfw_cluster_dict
        )
        self.deflector_nfw_cluster2 = Deflector(
            deflector_type="NFW_CLUSTER", **deflector_nfw_cluster_dict
        )

    def test_light_ellipticity(self):
        e1_light, e2_light = self.deflector.light_ellipticity
        assert pytest.approx(e1_light, rel=1e-3) == -0.05661955320450283
        assert pytest.approx(e2_light, rel=1e-3) == 0.08738390223219591

    def test_mass_ellipticity(self):
        e1_mass, e2_mass = self.deflector.mass_ellipticity
        assert pytest.approx(e1_mass, rel=1e-3) == -0.08434700688970058
        assert pytest.approx(e2_mass, rel=1e-3) == 0.09710653297997263

    def test_init(self):
        with npt.assert_raises(ValueError):
            Deflector(deflector_type="WRONG_MODEL", deflector_dict={})

    def test_magnitude(self):
        band = "g"
        deflector_magnitude = self.deflector.magnitude(band)
        assert isinstance(deflector_magnitude[0], float)
        assert pytest.approx(deflector_magnitude[0], rel=1e-3) == 26.4515655

    def test_redshift(self):
        z = self.deflector.redshift
        assert pytest.approx(z, rel=1e-3) == 0.9194649297646337

    def test_velocity_dispersion(self):
        sigma_v = self.deflector.velocity_dispersion(cosmo=None)
        sigma_v2 = self.deflector2.velocity_dispersion(cosmo=None)
        assert pytest.approx(sigma_v, rel=1e-3) == 191.40371531030243
        assert sigma_v2 is None

    def test_deflector_center(self):
        center = self.deflector.deflector_center
        assert isinstance(center[0], float)
        assert isinstance(center[1], float)

    def test_stellar_mass(self):
        stellar_mass = self.deflector.stellar_mass
        npt.assert_almost_equal(stellar_mass, 6.94160421e10, decimal=-3)

    def test_light_model_lenstronomy(self):
        band = "g"
        light_model, kwargs_lens_light = self.deflector.light_model_lenstronomy(
            band=band
        )
        assert light_model[0] == "SERSIC_ELLIPSE"
        assert kwargs_lens_light[0]["R_sersic"] == 7.613175197518637e-07

    def test_mass_model_lenstronomy(self):
        results = self.deflector.mass_model_lenstronomy(lens_cosmo=self.lens_cosmo)[1]
        results2 = self.deflector2.mass_model_lenstronomy(lens_cosmo=self.lens_cosmo)[1]
        npt.assert_almost_equal(results[0]["theta_E"][0], 0.30360748, decimal=7)
        assert results2[0]["theta_E"] == 0.8

    def test_surface_brightness(self):
        # TODO:
        ra, dec = 0, 0
        band = "g"
        r_eff = 1
        deflector_dict = {
            "vel_disp": 200,
            "e1_mass": 0,
            "e2_mass": 0,
            "stellar_mass": 10**10,
            "z": 0.5,
            "e1_light": 0,
            "e2_light": 0,
            "center_x": 0,
            "center_y": 0,
            "mag_g": 17,
            "angular_size": r_eff,
            "n_sersic": 1,
        }

        deflector = Deflector(deflector_type="EPL_SERSIC", **deflector_dict)
        mag_arcsec2_center = deflector.surface_brightness(ra, dec, band=band)
        mag_arcsec2_r_eff = deflector.surface_brightness(ra + r_eff, dec, band=band)
        # TODO: define a more meaningful test
        npt.assert_almost_equal(
            mag_arcsec2_center / mag_arcsec2_r_eff, 0.9079, decimal=3
        )

    def test_theta_e_when_source_infinity(self):
        try:
            import jax

            print(jax.__path__)

            use_jax = True
        except ImportError:
            use_jax = False
        theta_E_infinity = self.deflector.theta_e_infinity(cosmo=None, use_jax=use_jax)
        assert theta_E_infinity < 15
        theta_E_infinity_new = self.deflector.theta_e_infinity(
            cosmo=None, use_jax=False
        )
        npt.assert_almost_equal(theta_E_infinity, theta_E_infinity_new, decimal=5)

<<<<<<< HEAD
        theta_E_infinity = self.deflector_nfw.theta_e_infinity(
            cosmo=None, use_jax=use_jax
        )
        # we do call the definition twice with use_jax=False to make sure it increases test coverage
        self.deflector_backup.theta_e_infinity(cosmo=None, use_jax=False)
        npt.assert_almost_equal(theta_E_infinity, 1, decimal=2)
        self.deflector_backup.theta_e_infinity(cosmo=None, use_jax=False)
        npt.assert_almost_equal(theta_E_infinity, 1, decimal=2)
=======
        theta_E_infinity = self.deflector_nfw.theta_e_infinity(cosmo=None)
        npt.assert_almost_equal(theta_E_infinity, 1, decimal=2)

        # Test the multi_plane case
        # EPL_SERSIC
        theta_E_infinity = self.deflector3.theta_e_infinity(
            cosmo=None, multi_plane=True
        )
        assert theta_E_infinity < 15
        theta_E_infinity_new = self.deflector3.theta_e_infinity(
            cosmo=None, multi_plane=True
        )
        npt.assert_almost_equal(theta_E_infinity, theta_E_infinity_new, decimal=5)

        # NFW_CLUSTER
        theta_E_infinity = self.deflector_nfw_cluster1.theta_e_infinity(cosmo=None)
        assert theta_E_infinity < 30
        theta_E_infinity_multi = self.deflector_nfw_cluster2.theta_e_infinity(
            cosmo=None, multi_plane=True
        )
        assert theta_E_infinity_multi < 30

        # NFW_HERNQUIST
        theta_E_infinity = self.deflector_nfw2.theta_e_infinity(
            cosmo=None, multi_plane=True
        )
        assert theta_E_infinity < 30
>>>>>>> 7b9e113e
<|MERGE_RESOLUTION|>--- conflicted
+++ resolved
@@ -163,7 +163,6 @@
         )
         npt.assert_almost_equal(theta_E_infinity, theta_E_infinity_new, decimal=5)
 
-<<<<<<< HEAD
         theta_E_infinity = self.deflector_nfw.theta_e_infinity(
             cosmo=None, use_jax=use_jax
         )
@@ -171,9 +170,6 @@
         self.deflector_backup.theta_e_infinity(cosmo=None, use_jax=False)
         npt.assert_almost_equal(theta_E_infinity, 1, decimal=2)
         self.deflector_backup.theta_e_infinity(cosmo=None, use_jax=False)
-        npt.assert_almost_equal(theta_E_infinity, 1, decimal=2)
-=======
-        theta_E_infinity = self.deflector_nfw.theta_e_infinity(cosmo=None)
         npt.assert_almost_equal(theta_E_infinity, 1, decimal=2)
 
         # Test the multi_plane case
@@ -199,5 +195,4 @@
         theta_E_infinity = self.deflector_nfw2.theta_e_infinity(
             cosmo=None, multi_plane=True
         )
-        assert theta_E_infinity < 30
->>>>>>> 7b9e113e
+        assert theta_E_infinity < 30