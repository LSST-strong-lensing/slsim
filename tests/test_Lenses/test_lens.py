--- conflicted
+++ resolved
@@ -1097,24 +1097,15 @@
         assert expected_kwargs_model[6] in kwargs_model_keys
 
     def test_multi_plane_setting(self):
-<<<<<<< HEAD
-=======
-
->>>>>>> 24ad84bd
+
         mp_deflector_redshifts = self.lens_class_multi_source_plane.deflector_redshift()
         mp_lens_model, mp_kwargs_lens = (
             self.lens_class_multi_source_plane.deflector_mass_model_lenstronomy()
         )
-        # Test if LensModel() object is initialized correctly
-        assert mp_lens_model.multi_plane == True
         # Test the lenght and values of the lens redshift list
         number_of_models = len(mp_lens_model.lens_model_list)
-<<<<<<< HEAD
-        assert mp_deflector_redshifts == [self.deflector6.redshift]*number_of_models 
-=======
         assert mp_deflector_redshifts == [self.deflector6.redshift] * number_of_models
 
->>>>>>> 24ad84bd
         # Test multi-plane for nfw cluster model
         nfw_mp_deflector_redshifts = (
             self.lens_class_nfw_multi_source_plane.deflector_redshift()
@@ -1122,19 +1113,13 @@
         nfw_mp_lens_model, nfw_mp_kwargs_lens = (
             self.lens_class_nfw_multi_source_plane.deflector_mass_model_lenstronomy()
         )
-        # Test if LensModel() object is initialized correctly
-        assert nfw_mp_lens_model.multi_plane == True
         # Test the lenght and values of the lens redshift list
-<<<<<<< HEAD
-        number_of_models_nfw = len(nfwmp_lens_model.lens_model_list)
-        assert mp_deflector_redshifts == [self.lens_class_multi_source_plane.deflector.redshift]*number_of_models_nfw         
-=======
         number_of_models_nfw = len(nfw_mp_lens_model.lens_model_list)
         assert (
             mp_deflector_redshifts
             == [self.deflector_nfw_cluster.redshift] * number_of_models_nfw
         )
->>>>>>> 24ad84bd
+
 
 
 @pytest.fixture
