--- conflicted
+++ resolved
@@ -15,20 +15,9 @@
 
         cosmo_test = FlatLambdaCDM(H0=70, Om0=0.3)
         self.sky_area = Quantity(value=0.001, unit="deg2")
-<<<<<<< HEAD
         self.pipeline = SkyPyPipeline(skypy_config=None, sky_area=self.sky_area, z_min=0,
                             z_max=4.09, filters=['g', 'r', 'i', 'z', 'y', 'u'],
                               cosmo=cosmo_test)
-=======
-        self.pipeline = SkyPyPipeline(
-            skypy_config=None,
-            sky_area=self.sky_area,
-            z_min=0,
-            z_max=4.09,
-            filters=["mag_g", "mag_r", "mag_i", "mag_z", "mag_y", "mag_u"],
-            cosmo=cosmo_test,
-        )
->>>>>>> 7235f559
         self.pipeline2 = SkyPyPipeline(
             skypy_config="lsst_like_old", sky_area=self.sky_area
         )
