import numpy as np
import os
from numpy import testing as npt
from scipy.interpolate import interp1d
from slsim.Util.param_util import (
    epsilon2e,
    e2epsilon,
    random_ra_dec,
    convolved_image,
    interpolate_variability,
    images_to_pixels,
    pixels_to_images,
    random_radec_string,
    transformmatrix_to_pixelscale,
    magnitude_to_amplitude,
    amplitude_to_magnitude,
<<<<<<< HEAD
    ellipticity_slsim_to_lenstronomy,
    fits_append_table,
    catalog_with_angular_size_in_arcsec,
    convert_mjd_to_days,
    transient_event_time_mjd,
=======
    function_or_dictionary,
>>>>>>> 0643dfa0
)
from slsim.Sources.SourceVariability.variability import Variability
from astropy.io import fits
from astropy.table import Table
from astropy import units as u
import tempfile
import pytest


def test_epsilon2e():
    e = epsilon2e(0)
    assert e == 0
    with pytest.raises(ValueError):
        epsilon2e(17)


def test_e2epsilon():
    ep = e2epsilon(0)
    assert ep == 0


def test_random_ra_dec():
    ra, dec = random_ra_dec(ra_min=30, ra_max=62, dec_min=-63, dec_max=-36, n=50)
    assert len(ra) == 50


def test_convolved_image():
    path = os.path.dirname(__file__)
    image = np.load(os.path.join(path, "TestData/image.npy"))
    psf = np.load(os.path.join(path, "TestData/psf_kernels_for_deflector.npy"))
    c_image = convolved_image(image, psf)
    c_image_1 = convolved_image(image, psf, convolution_type="grid")
    assert c_image.shape[0] == 101
    assert c_image_1.shape[0] == 101


def test_images_to_pixels():
    image = np.reshape(np.linspace(1, 27, 27), (3, 3, 3))
    ordered_pixels = images_to_pixels(image)
    manually_ordered_pixels = np.concatenate(
        (image[0, 0, :], image[0, 1, :], image[0, 2, :])
    )
    # Test pixels are properly ordered
    assert all(ordered_pixels[0] == manually_ordered_pixels)
    # Test axis 0 is still the snapshot index
    assert all(ordered_pixels[1] == ordered_pixels[0] + 9)
    assert all(ordered_pixels[2] == ordered_pixels[1] + 9)


def test_pixels_to_images():
    image = np.reshape(np.linspace(1, 27, 27), (3, 3, 3))
    ordered_pixels = images_to_pixels(image)
    image_reconstructed = pixels_to_images(ordered_pixels, np.shape(image))
    # Test image_reconstructed is exactly the original image
    assert np.all(image_reconstructed == image)


def test_interpolation_for_sinusoidal():
    # define original and new timestamps for interpolation.
    # tests: interpolating from boundary point to same boundary point
    #        midpoint between two timestamps
    #        interpolating from a central timestamp to same timestamp
    #        interpolating to arbitrary timestamp (not at midpoint)
    #        output shape is correct
    obs_snapshots = np.array([0, 1, np.pi])
    new_snapshots = np.array([0, 0.5, 1, 1.5])
    # define 3 snapshots of 4 independent, time-varying pixels
    kwargs_model00 = {"amp": 1.0, "freq": 0.5}
    kwargs_model01 = {"amp": 2.0, "freq": 1.0}
    # manually set each pixel's values
    image_snapshots = np.zeros((3, 2, 2))
    image_snapshots[:, 0, 0] = Variability(
        "sinusoidal", **kwargs_model00
    ).variability_at_time(obs_snapshots)
    image_snapshots[:, 0, 1] = Variability(
        "sinusoidal", **kwargs_model01
    ).variability_at_time(obs_snapshots)
    # also define two pixels as simple values, including negative
    image_snapshots[:, 1, 0] = np.array([4, 2, 2])
    image_snapshots[:, 1, 1] = np.array([0, -6, 0])
    # interpolate to new timestamps
    interp_image_snapshots = interpolate_variability(
        image_snapshots, obs_snapshots, new_snapshots
    )
    # manually calculate expectation snapshots
    expect_image_snapshots = np.zeros((4, 2, 2))
    expect_image_snapshots[:, 0, 0] = np.array(
        [0.0, 0.0, 0.0, abs(np.sin(np.pi * np.pi) - 0.0) * 0.5 / (np.pi - 1.0)]
    )
    expect_image_snapshots[:, 0, 1] = np.array(
        [
            0.0,
            0.0,
            0.0,
            abs(2.0 * np.sin(2.0 * np.pi * np.pi) - 0.0) * 0.5 / (np.pi - 1.0),
        ]
    )
    expect_image_snapshots[:, 1, 0] = np.array([4.0, 3.0, 2.0, 2.0])
    expect_image_snapshots[:, 1, 1] = np.array(
        [0.0, -3.0, -6.0, -6.0 + (0.0 + 6.0) * 0.5 / (np.pi - 1.0)]
    )
    # compare to 5 decimal points
    npt.assert_almost_equal(interp_image_snapshots, expect_image_snapshots, decimal=5)


def test_random_radec_string():
    radec_result = random_radec_string(
        ra_min=30, ra_max=62, dec_min=-63, dec_max=-36, n=50
    )
    assert len(radec_result) == 50
    assert all(isinstance(item, str) for item in radec_result) is True


def test_transformmatrix_to_pixelscale():
    transform_matrix = np.array([[2, 0], [0, 3]])

    result = transformmatrix_to_pixelscale(transform_matrix)
    expected_result = np.sqrt(6)

    assert result == expected_result


def test_amplitude_to_magnitude():
    low_flux = 10
    high_flux = 1000
    zero_point = 100
    low_mag = amplitude_to_magnitude(low_flux, zero_point)
    high_mag = amplitude_to_magnitude(high_flux, zero_point)
    assert high_mag < low_mag
    # Test that a constant increasing amplitude makes a constant
    # decreasing magnitude
    fluxes = np.linspace(10**3, 10**5, 50)
    delta_fluxes = fluxes[1:] - fluxes[:-1]
    assert all(delta_fluxes > 0)
    magnitudes = amplitude_to_magnitude(fluxes, zero_point)
    delta_magnitudes = magnitudes[1:] - magnitudes[:-1]
    assert all(delta_magnitudes < 0)


def test_magnitude_to_amplitude():
    low_mag = 23
    high_mag = 21
    zero_point = 20
    low_flux = magnitude_to_amplitude(low_mag, zero_point)
    high_flux = magnitude_to_amplitude(high_mag, zero_point)
    assert high_flux > low_flux
    # Test that this is the inverse of amplitude_to_magnitude()
    new_low_mag = amplitude_to_magnitude(low_flux, zero_point)
    new_high_mag = amplitude_to_magnitude(high_flux, zero_point)
    assert low_mag == new_low_mag
    assert high_mag == new_high_mag


<<<<<<< HEAD
def test_ellipricity_slsim_to_lenstronomy():
    result = ellipticity_slsim_to_lenstronomy(-0.17, 0.05)
    assert result[0] == 0.17
    assert result[1] == 0.05


@pytest.fixture
def temp_fits_file():
    # Create a temporary FITS file
    temp_file = tempfile.NamedTemporaryFile(suffix=".fits", delete=False)
    temp_file.close()

    # Create an initial empty FITS file
    primary_hdu = fits.PrimaryHDU()
    hdul = fits.HDUList([primary_hdu])
    hdul.writeto(temp_file.name, overwrite=True)

    yield temp_file.name

    # Cleanup: Remove the temporary FITS file
    os.remove(temp_file.name)


@pytest.fixture
def sample_table():
    # Create a sample Astropy Table
    return Table({"col1": [1, 2, 3], "col2": ["a", "b", "c"]}, names=["col1", "col2"])


def test_append_table(temp_fits_file, sample_table):
    # Append the sample table to the FITS file
    fits_append_table(temp_fits_file, sample_table)

    # Read back the FITS file and check the appended table
    with fits.open(temp_fits_file) as hdul:
        # Verify that a new table has been appended
        assert len(hdul) == 2

        # Verify the content of the appended table
        appended_table_data = hdul[1].data
        for i in range(len(sample_table)):
            assert appended_table_data["col1"][i] == sample_table["col1"][i]
            assert appended_table_data["col2"][i] == sample_table["col2"][i]


def test_catalog_with_angular_size_in_arcsec():
    galaxy_list = Table(
        [
            [0.5, 0.5, 0.5],
            [-15.248975044343094, -15.248975044343094, -15.248975044343094],
            [0.1492770563596445, 0.1492770563596445, 0.1492770563596445],
            [4.186996407348755e-08, 4.186996407348755e-08, 4.186996407348755e-08]
            * u.rad,
            [23, 23, 23],
            [43, 43, 43],
        ],
        names=("z", "M", "e", "angular_size", "mag_i", "a_rot"),
    )
    galaxy_list2 = Table(
        [
            [0.5, 0.5, 0.5],
            [-15.248975044343094, -15.248975044343094, -15.248975044343094],
            [0.1492770563596445, 0.1492770563596445, 0.1492770563596445],
            [4.186996407348755e-08, 4.186996407348755e-08, 4.186996407348755e-08]
            * u.rad,
            [23, 23, 23],
            [43, 43, 43],
        ],
        names=("z", "M", "e", "angular_size", "mag_i", "a_rot"),
    )
    galaxy_cat = catalog_with_angular_size_in_arcsec(
        galaxy_catalog=galaxy_list, input_catalog_type="skypy"
    )
    galaxy_cat2 = catalog_with_angular_size_in_arcsec(
        galaxy_catalog=galaxy_list2, input_catalog_type="other"
    )
    assert galaxy_cat["angular_size"][0] == 4.186996407348755e-08 / 4.84813681109536e-06
    assert galaxy_cat2["angular_size"][0] == 4.186996407348755e-08
    assert galaxy_cat2["angular_size"].unit == u.rad
    assert galaxy_cat["angular_size"].unit == u.arcsec


def test_convert_mjd_to_days():
    result = convert_mjd_to_days(60100, 60000)
    assert result == 100


def test_start_point_mjd_time():
    result = transient_event_time_mjd(60000, 60400)
    assert 60000 <= result <= 60400
=======
def test_function_or_dictionary():
    quantity = {
        "time": np.linspace(-20, 50, 100),
        "magnitude": np.linspace(23, 34, 100),
    }
    x = np.linspace(10, 15, 100)
    y = np.linspace(30, 40, 100)
    interpolation_function = interp1d(x, y)
    result = function_or_dictionary(quantity)
    result2 = function_or_dictionary(interpolation_function)
    assert result(-20) == 23
    assert result(50) == 34
    assert result2(12) == interpolation_function(12)
>>>>>>> 0643dfa0


if __name__ == "__main__":
    pytest.main()<|MERGE_RESOLUTION|>--- conflicted
+++ resolved
@@ -14,15 +14,11 @@
     transformmatrix_to_pixelscale,
     magnitude_to_amplitude,
     amplitude_to_magnitude,
-<<<<<<< HEAD
     ellipticity_slsim_to_lenstronomy,
     fits_append_table,
     catalog_with_angular_size_in_arcsec,
     convert_mjd_to_days,
     transient_event_time_mjd,
-=======
-    function_or_dictionary,
->>>>>>> 0643dfa0
 )
 from slsim.Sources.SourceVariability.variability import Variability
 from astropy.io import fits
@@ -176,7 +172,6 @@
     assert high_mag == new_high_mag
 
 
-<<<<<<< HEAD
 def test_ellipricity_slsim_to_lenstronomy():
     result = ellipticity_slsim_to_lenstronomy(-0.17, 0.05)
     assert result[0] == 0.17
@@ -267,21 +262,6 @@
 def test_start_point_mjd_time():
     result = transient_event_time_mjd(60000, 60400)
     assert 60000 <= result <= 60400
-=======
-def test_function_or_dictionary():
-    quantity = {
-        "time": np.linspace(-20, 50, 100),
-        "magnitude": np.linspace(23, 34, 100),
-    }
-    x = np.linspace(10, 15, 100)
-    y = np.linspace(30, 40, 100)
-    interpolation_function = interp1d(x, y)
-    result = function_or_dictionary(quantity)
-    result2 = function_or_dictionary(interpolation_function)
-    assert result(-20) == 23
-    assert result(50) == 34
-    assert result2(12) == interpolation_function(12)
->>>>>>> 0643dfa0
 
 
 if __name__ == "__main__":
