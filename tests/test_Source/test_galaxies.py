from astropy.cosmology import FlatLambdaCDM
from astropy.units import Quantity
from slsim.Sources.galaxies import Galaxies
from slsim.Sources.galaxies import galaxy_projected_eccentricity
from astropy.table import Table
import pytest


class TestGalaxies(object):
    def setup_method(self):
        sky_area = Quantity(value=0.1, unit="deg2")
<<<<<<< HEAD
=======
        # pipeline = SkyPyPipeline(skypy_config=None, sky_area=sky_area, filters=None)
        # self.galaxy_list = pipeline.red_galaxies
>>>>>>> 162b2c99
        self.cosmo = FlatLambdaCDM(H0=70, Om0=0.3)

        galaxy_list = Table(
            [
                [0.5, 0.5, 0.5],
                [-15.248975044343094, -15.248975044343094, -15.248975044343094],
                [0.1492770563596445, 0.1492770563596445, 0.1492770563596445],
                [4.186996407348755e-08, 4.186996407348755e-08, 4.186996407348755e-08],
                [23, 23, 23],
            ],
            names=("z", "n0", "M", "ellipticity", "mag_i"),
        )
        galaxy_list2 = Table(
            [
                [0.5, 0.5, 0.5],
                [-15.248975044343094, -15.248975044343094, -15.248975044343094],
                [0.1492770563596445, 0.1492770563596445, 0.1492770563596445],
                [4.186996407348755e-08, 4.186996407348755e-08, 4.186996407348755e-08],
                [23, 23, 23],
                [43, 43, 43],
            ],
            names=("z", "M", "e", "angular_size", "mag_i", "a_rot"),
        )

        galaxy_list3 = Table(
            [
                [0.5, 0.5, 0.5],
                [-15.248975044343094, -15.248975044343094, -15.248975044343094],
                [4.186996407348755e-08, 4.186996407348755e-08, 4.186996407348755e-08],
                [23, 23, 23],
                [43, 43, 43],
            ],
            names=("z", "M", "angular_size", "mag_i", "a_rot"),
        )
        self.galaxies = Galaxies(
            galaxy_list=galaxy_list,
            kwargs_cut={},
            cosmo=self.cosmo,
            sky_area=sky_area,
        )
        self.galaxies4 = Galaxies(
            galaxy_list=galaxy_list2,
            kwargs_cut={},
            cosmo=self.cosmo,
            sky_area=sky_area,
        )
        self.galaxies5 = Galaxies(
            galaxy_list=galaxy_list3,
            kwargs_cut={},
            cosmo=self.cosmo,
            sky_area=sky_area,
        )

        gal_list = Table(
            [
                [0.5, 0.5, 0.5],
                [1, 1, 1],
                [4, 4, 4],
                [0.28254256, 0.28254256, 0.28254256],
                [0.17744173, 0.17744173, 0.17744173],
                [0.2091449, 0.2091449, 0.2091449],
                [0.14535427, 0.14535427, 0.14535427],
                [0.1492770563596445, 0.1492770563596445, 0.1492770563596445],
                [0.0994047812516054, 0.0994047812516054, 0.0994047812516054],
                [0.9724, 0.9724, 0.9724],
                [0.0276, 0.0276, 0.0276],
                [23, 23, 23],
                [-0.1781825499400982, -0.1781825499400982, -0.1781825499400982],
                [0.2665196551390636, 0.2665196551390636, 0.2665196551390636],
            ],
            names=(
                "z_host",
                "n0",
                "n1",
                "a0",
                "a1",
                "b0",
                "b1",
                "e0",
                "e1",
                "w0",
                "w1",
                "mag_i",
                "ra_off",
                "dec_off",
            ),
        )

        gal_list2 = Table(
            [
                [0.5, 0.5, 0.5],
                [0.28254256, 0.28254256, 0.28254256],
                [0.17744173, 0.17744173, 0.17744173],
                [0.2091449, 0.2091449, 0.2091449],
                [0.14535427, 0.14535427, 0.14535427],
                [0.9724, 0.9724, 0.9724],
                [0.0276, 0.0276, 0.0276],
                [23, 23, 23],
                [-0.1781825499400982, -0.1781825499400982, -0.1781825499400982],
                [0.2665196551390636, 0.2665196551390636, 0.2665196551390636],
                [42, 42, 42],
            ],
            names=(
                "z",
                "a0",
                "a1",
                "b0",
                "b1",
                "w0",
                "w1",
                "mag_i",
                "ra_off",
                "dec_off",
                "a_rot",
            ),
        )

        gal_list3 = Table(
            [
                [0.5, 0.5, 0.5],
                [0.9724, 0.9724, 0.9724],
                [0.0276, 0.0276, 0.0276],
                [23, 23, 23],
                [-0.1781825499400982, -0.1781825499400982, -0.1781825499400982],
                [0.2665196551390636, 0.2665196551390636, 0.2665196551390636],
                [42, 42, 42],
            ],
            names=("z", "w0", "w1", "mag_i", "ra_off", "dec_off", "a_rot"),
        )

        gal_list4 = Table(
            [
                [0.5, 0.5, 0.5],
                [0.28254256, 0.28254256, 0.28254256],
                [0.2091449, 0.2091449, 0.2091449],
                [0.9724, 0.9724, 0.9724],
                [0.0276, 0.0276, 0.0276],
                [23, 23, 23],
                [-0.1781825499400982, -0.1781825499400982, -0.1781825499400982],
                [0.2665196551390636, 0.2665196551390636, 0.2665196551390636],
                [42, 42, 42],
            ],
            names=("z", "a0", "b0", "w0", "w1", "mag_i", "ra_off", "dec_off", "a_rot"),
        )
        gal_list5 = Table(
            [
                [0.5, 0.5, 0.5],
                [1, 1, 1],
                [4, 4, 4],
                [0.17744173, 0.17744173, 0.17744173],
                [0.14535427, 0.14535427, 0.14535427],
                [0.1492770563596445, 0.1492770563596445, 0.1492770563596445],
                [0.0994047812516054, 0.0994047812516054, 0.0994047812516054],
                [0.9724, 0.9724, 0.9724],
                [0.0276, 0.0276, 0.0276],
                [23, 23, 23],
                [-0.1781825499400982, -0.1781825499400982, -0.1781825499400982],
                [0.2665196551390636, 0.2665196551390636, 0.2665196551390636],
            ],
            names=(
                "z_host",
                "n0",
                "n1",
                "a1",
                "b1",
                "e0",
                "e1",
                "w0",
                "w1",
                "mag_i",
                "ra_off",
                "dec_off",
            ),
        )
        gal_list6 = Table(
            [
                [0.5, 0.5, 0.5],
                [1, 1, 1],
                [4, 4, 4],
                [0.28254256, 0.28254256, 0.28254256],
                [0.2091449, 0.2091449, 0.2091449],
                [0.1492770563596445, 0.1492770563596445, 0.1492770563596445],
                [0.0994047812516054, 0.0994047812516054, 0.0994047812516054],
                [0.9724, 0.9724, 0.9724],
                [0.0276, 0.0276, 0.0276],
                [23, 23, 23],
                [-0.1781825499400982, -0.1781825499400982, -0.1781825499400982],
                [0.2665196551390636, 0.2665196551390636, 0.2665196551390636],
            ],
            names=(
                "z_host",
                "n0",
                "n1",
                "a0",
                "b0",
                "e0",
                "e1",
                "w0",
                "w1",
                "mag_i",
                "ra_off",
                "dec_off",
            ),
        )
        self.galaxies2 = Galaxies(
            galaxy_list=gal_list,
            kwargs_cut={},
            cosmo=self.cosmo,
            sky_area=sky_area,
            sersic_profile="double",
            list_type="astropy_table",
        )
        self.galaxies3 = Galaxies(
            galaxy_list=gal_list2,
            kwargs_cut={},
            cosmo=self.cosmo,
            sky_area=sky_area,
            sersic_profile="double",
            list_type="astropy_table",
        )
        self.galaxies6 = Galaxies(
            galaxy_list=gal_list3,
            kwargs_cut={},
            cosmo=self.cosmo,
            sky_area=sky_area,
            sersic_profile="double",
            list_type="astropy_table",
        )
        self.galaxies7 = Galaxies(
            galaxy_list=gal_list4,
            kwargs_cut={},
            cosmo=self.cosmo,
            sky_area=sky_area,
            sersic_profile="double",
            list_type="astropy_table",
        )
        self.galaxies8 = Galaxies(
            galaxy_list=gal_list5,
            kwargs_cut={},
            cosmo=self.cosmo,
            sky_area=sky_area,
            sersic_profile="double",
            list_type="astropy_table",
        )
        self.galaxies9 = Galaxies(
            galaxy_list=gal_list6,
            kwargs_cut={},
            cosmo=self.cosmo,
            sky_area=sky_area,
            sersic_profile="double",
            list_type="astropy_table",
        )
        self.galaxies10 = Galaxies(
            galaxy_list=gal_list6,
            kwargs_cut={},
            cosmo=self.cosmo,
            sky_area=sky_area,
            sersic_profile="triple",
            list_type="astropy_table",
        )

    def test_source_number(self):
        number = self.galaxies.source_number()
        assert number > 0

    def test_draw_source(self):
        galaxy = self.galaxies.draw_source()
        galaxy_1 = self.galaxies4.draw_source()
        assert len(galaxy) > 0
        assert galaxy_1["n_sersic"] == 1
        with pytest.raises(ValueError):
            self.galaxies5.draw_source()

    def test_draw_source_double_sersic(self):
        galaxy1 = self.galaxies2.draw_source()
        galaxy2 = self.galaxies3.draw_source()
        assert galaxy1["n_sersic_0"] == 1
        assert galaxy1["n_sersic_1"] == 4
        assert galaxy2["n_sersic_0"] == 1
        assert galaxy2["n_sersic_1"] == 4
        with pytest.raises(ValueError):
            self.galaxies6.draw_source()
        with pytest.raises(ValueError):
            self.galaxies7.draw_source()
        with pytest.raises(ValueError):
            self.galaxies8.draw_source()
        with pytest.raises(ValueError):
            self.galaxies9.draw_source()
        with pytest.raises(ValueError):
            self.galaxies10.draw_source()


def test_galaxy_projected_eccentricity():
    e1, e2 = galaxy_projected_eccentricity(0)
    assert e1 == 0
    assert e2 == 0


if __name__ == "__main__":
    pytest.main()<|MERGE_RESOLUTION|>--- conflicted
+++ resolved
@@ -9,11 +9,6 @@
 class TestGalaxies(object):
     def setup_method(self):
         sky_area = Quantity(value=0.1, unit="deg2")
-<<<<<<< HEAD
-=======
-        # pipeline = SkyPyPipeline(skypy_config=None, sky_area=sky_area, filters=None)
-        # self.galaxy_list = pipeline.red_galaxies
->>>>>>> 162b2c99
         self.cosmo = FlatLambdaCDM(H0=70, Om0=0.3)
 
         galaxy_list = Table(
