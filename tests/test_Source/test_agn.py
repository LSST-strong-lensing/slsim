import numpy as np
from slsim.Sources.agn import Agn, RandomAgn
from astropy import cosmology
import pytest


# Define some parameters common to all agn in this test
# These are the intrinsic signal I am choosing
agn_driving_variability_model = "light_curve"
agn_driving_kwargs_variability = {
    "MJD": np.linspace(1, 500, 500),
    "ps_mag_intrinsic": 10 + np.sin(np.linspace(1, 500, 500) * np.pi / 30),
}

# These are observational time stamps (note they do not have to line up with input signal)
lightcurve_time = np.linspace(1, 500, 20)

# General agn parameters held in a dictionary
agn_params = {
    "accretion_disk": "thin_disk",
    "black_hole_mass_exponent": 8.0,
    "black_hole_spin": 0.5,
    "inclination_angle": 30,
    "r_out": 1000,
    "r_resolution": 1000,
    "eddington_ratio": 0.5,
    "corona_height": 10,
    "speclite_filter": "lsst2023-i",
}

# Define the known magnitude (will be eventually input from source.source_dict["ps_mag_i"] column)
i_band_string = "lsst2023-i"
i_band_mag = 20

# Other cosmological params of the source
redshift = 1
cosmo = cosmology.FlatLambdaCDM(H0=70, Om0=0.3)


def test_agn_init():
    Agn(
        i_band_string,
        i_band_mag,
        redshift,
        cosmo=cosmo,
        lightcurve_time=lightcurve_time,
        agn_driving_variability_model=agn_driving_variability_model,
        agn_driving_kwargs_variability=agn_driving_kwargs_variability,
        **agn_params
    )

    with pytest.raises(ValueError):
        less_params = {
            "accretion_disk": "thin_disk",
            "black_hole_mass_exponent": 8.0,
            "black_hole_spin": 0.5,
            "inclination_angle": 0,
            "driving_variability": "intrinsic_light_curve",
        }

        Agn(
            i_band_string,
            i_band_mag,
            redshift,
            cosmo=cosmo,
            lightcurve_time=lightcurve_time,
            agn_driving_variability_model=agn_driving_variability_model,
            agn_driving_kwargs_variability=agn_driving_kwargs_variability,
            **less_params
        )

    with pytest.raises(ValueError):
        unsupported_disk_kwargs = {
            "accretion_disk": "unsupported_disk",
            "black_hole_mass_exponent": 8.0,
            "black_hole_spin": 0.5,
            "inclination_angle": 0,
            "r_out": 1000,
            "r_resolution": 1000,
            "eddington_ratio": 0.1,
            "driving_variability": "intrinsic_light_curve",
        }

        Agn(
            i_band_string,
            i_band_mag,
            redshift,
            cosmo=cosmo,
            lightcurve_time=lightcurve_time,
            agn_driving_variability_model=agn_driving_variability_model,
            agn_driving_kwargs_variability=agn_driving_kwargs_variability,
            **unsupported_disk_kwargs
        )

    with pytest.raises(ValueError):
        unsupported_driving_kwargs = {
            "accretion_disk": "thin_disk",
            "black_hole_mass_exponent": 8.0,
            "black_hole_spin": 0.5,
            "inclination_angle": 0,
            "r_out": 1000,
            "r_resolution": 1000,
            "eddington_ratio": 0.1,
            "driving_variability": "unsupported_variability",
        }

        Agn(
            i_band_string,
            i_band_mag,
            redshift,
            cosmo=cosmo,
            lightcurve_time=lightcurve_time,
            agn_driving_variability_model=agn_driving_variability_model,
            agn_driving_kwargs_variability=agn_driving_kwargs_variability,
            **unsupported_driving_kwargs
        )


def test_mean_mags():

    my_agn = Agn(
        i_band_string,
        i_band_mag,
        redshift,
        cosmo=cosmo,
        lightcurve_time=lightcurve_time,
        agn_driving_variability_model=agn_driving_variability_model,
        agn_driving_kwargs_variability=agn_driving_kwargs_variability,
        **agn_params
    )

    good_bands = [
        "lsst2023-u",
        "lsst2023-i",
        "lsst2016-z",
        "lsst2016-y",
    ]

    magnitudes = my_agn.get_mean_mags(good_bands)

    assert magnitudes[0] != magnitudes[-1]
    assert magnitudes[1] == i_band_mag


def test_random_agn():

    no_kwargs = {}

    random_agn_1 = RandomAgn(
        i_band_string,
        i_band_mag,
        redshift,
        lightcurve_time=lightcurve_time,
        agn_driving_variability_model=agn_driving_variability_model,
        agn_driving_kwargs_variability=agn_driving_kwargs_variability,
        random_seed=1,
        **no_kwargs
    )

    # Check generating with only a few kwargs
    partial_kwargs = {
        "black_hole_mass_exponent": 7.5,
        "eddington_ratio": 0.1,
    }
    RandomAgn(
        i_band_string,
        i_band_mag,
        redshift,
        lightcurve_time=lightcurve_time,
        agn_driving_variability_model=agn_driving_variability_model,
        agn_driving_kwargs_variability=agn_driving_kwargs_variability,
        random_seed=2,
        **partial_kwargs
    )

    # Check that we can define a dictionary for the boundaries
    # to pull random values from

    input_agn_bounds_dict = {
        "black_hole_mass_exponent_bounds": [8.0, 8.0],
        "black_hole_spin_bounds": [-0.1, 0.1],
        "inclination_angle_bounds": [0, 45],
        "eddington_ratio_bounds": [0.1, 0.1],
        "supported_disk_models": ["thin_disk"],
        "driving_variability": ["intrinsic_light_curve"],
    }

    # source object has most variables inside a Column object,
    # so test that this is compatible
    # dictionary_in_column = Column(data=[input_agn_bounds_dict], name=("dictionary"))

    random_agn_2 = RandomAgn(
        i_band_string,
        i_band_mag,
        redshift,
        random_seed=1,
        lightcurve_time=lightcurve_time,
        agn_driving_variability_model=agn_driving_variability_model,
        agn_driving_kwargs_variability=agn_driving_kwargs_variability,
        input_agn_bounds_dict=input_agn_bounds_dict,
    )

    light_curve_1 = {
        "MJD": [0, 1, 2, 3, 4, 5],
        "ps_mag_intrinsic": [1, 0, -1, 0, 1, 0],
    }
<<<<<<< HEAD
    light_curve_2 = {
        "MJD": [0, 1, 2, 3, 4, 5],
        "ps_mag_intrinsic": [1, 0, 1, 0, 1, 0],
    }
    input_agn_bounds_dict["intrinsic_light_curve"] = [light_curve_1, light_curve_2]
=======
>>>>>>> 41b56c82

    random_agn_3 = RandomAgn(
        i_band_string,
        i_band_mag,
        redshift,
        random_seed=1,
        lightcurve_time=lightcurve_time,
        input_agn_bounds_dict=input_agn_bounds_dict,
    )

    # test initialization with minimal information
    RandomAgn(i_band_string, i_band_mag, redshift)

    # Test that we raise a warning in RandomAgn when no time axis is input
    with pytest.raises(ValueError):
        RandomAgn(
            i_band_string,
            i_band_mag,
            redshift,
            random_seed=1,
            agn_driving_variability_model=agn_driving_variability_model,
            agn_driving_kwargs_variability=agn_driving_kwargs_variability,
            input_agn_bounds_dict=input_agn_bounds_dict,
        )

    # check that a random value from the range [8.0, 8.0) must return 8.0
    assert random_agn_2.kwargs_model["black_hole_mass_exponent"] == 8.0
    assert random_agn_3.kwargs_model["black_hole_mass_exponent"] == 8.0

    # check the inclination is on range [0, 45)
    assert random_agn_2.kwargs_model["inclination_angle"] < 45.1

    lsst_bands = [
        "lsst2023-u",
        "lsst2023-g",
        "lsst2023-r",
        "lsst2023-i",
        "lsst2023-z",
        "lsst2023-y",
    ]

    # Make sure the returned AGN has expected method
    lsst_mags_1 = random_agn_1.get_mean_mags(lsst_bands)
    lsst_mags_2 = random_agn_2.get_mean_mags(lsst_bands)

    # Make sure the returned mean mags are different (except for i band)
    assert lsst_mags_1[3] == lsst_mags_2[3]
    for jj in range(3):
        assert lsst_mags_1[jj] != lsst_mags_2[jj]
    for jj in range(2):
        assert lsst_mags_1[jj + 4] != lsst_mags_2[jj + 4]<|MERGE_RESOLUTION|>--- conflicted
+++ resolved
@@ -200,18 +200,16 @@
         input_agn_bounds_dict=input_agn_bounds_dict,
     )
 
+    
     light_curve_1 = {
         "MJD": [0, 1, 2, 3, 4, 5],
         "ps_mag_intrinsic": [1, 0, -1, 0, 1, 0],
     }
-<<<<<<< HEAD
     light_curve_2 = {
         "MJD": [0, 1, 2, 3, 4, 5],
         "ps_mag_intrinsic": [1, 0, 1, 0, 1, 0],
     }
     input_agn_bounds_dict["intrinsic_light_curve"] = [light_curve_1, light_curve_2]
-=======
->>>>>>> 41b56c82
 
     random_agn_3 = RandomAgn(
         i_band_string,
@@ -223,7 +221,11 @@
     )
 
     # test initialization with minimal information
-    RandomAgn(i_band_string, i_band_mag, redshift)
+    RandomAgn(
+        i_band_string,
+        i_band_mag,
+        redshift
+    )
 
     # Test that we raise a warning in RandomAgn when no time axis is input
     with pytest.raises(ValueError):
