{
 "cells": [
  {
   "cell_type": "code",
   "execution_count": 1,
   "metadata": {},
   "outputs": [],
   "source": [
    "import numpy as np\n",
    "from astropy.table import Table\n",
<<<<<<< HEAD
    "from query_galaxies_as_deflectors import find_potential_lenses_parallel\n",
=======
    "\n",
    "# from query_galaxies_as_deflectors import find_potential_lenses_parallel\n",
>>>>>>> a08ea2cd
    "from query_galaxies_as_deflectors import find_potential_lenses\n",
    "from astropy.cosmology import FlatLambdaCDM\n",
    "import srclensprop as slp\n",
    "import os\n",
    "from slsim.Util.mag2errors import get_errors_Poisson\n",
    "from mpi4py import MPI"
   ]
  },
  {
   "cell_type": "markdown",
   "metadata": {},
   "source": [
    "This notebook demonstrates how to use the 'query_galaxies_as_deflectors.py' module in slsim to query a galaxy catalog and idenitfy which of the galaxies can act as potential deflectors.  \n",
    "Please download the catalogs 'cosmo_DC2.fits' from 'https://github.com/LSST-strong-lensing/data_public' for running this notebook."
   ]
  },
  {
   "cell_type": "code",
   "execution_count": 2,
   "metadata": {},
   "outputs": [],
   "source": [
    "# define the cosmology to be used\n",
    "cosmo = FlatLambdaCDM(H0=72, Om0=0.26)\n",
    "\n",
    "# define the Universal gravitational constant and the speed of light\n",
    "constants = {\n",
    "    \"G\": 4.2994e-9,\n",
    "    \"light_speed\": 299792.458,\n",
    "}  # in km^3 Msun^(-1) year^(-2) and km/s respectively\n",
    "\n",
    "deflector_type = \"galaxy\"\n",
    "# background_source = \"galaxy\"\n",
    "# background_source = \"quasar\""
   ]
  },
  {
   "cell_type": "code",
   "execution_count": 3,
   "metadata": {},
   "outputs": [],
   "source": [
    "# Define path to the input catalog\n",
    "lenscatalog = \"cosmo_DC2.fits\"  ## foreground lens catalog\n",
    "\n",
    "\n",
    "# define the keywords for the survey, deflector, and the background source to be used\n",
    "kwargs_source_gal = {\n",
    "    \"type\": \"galaxy\",\n",
    "    \"min_z\": 0.2,\n",
    "    \"max_z\": 5.0,\n",
    "    \"min_mag\": 23.0,\n",
    "    \"max_mag\": 28.0,\n",
    "    \"boost_csect\": 3,\n",
    "    \"ell_min\": 0.1,\n",
    "    \"ell_max\": 0.8,\n",
    "    \"PA_min\": 0.0,\n",
    "    \"PA_max\": 180.0,\n",
    "    \"R_Einst_min\": 0.5,\n",
    "    \"R_Einst_max\": 3.0,\n",
    "}\n",
    "kwargs_source_qso = {\n",
    "    \"type\": \"qso\",\n",
    "    \"min_z\": 0.2,\n",
    "    \"max_z\": 5.0,\n",
    "    \"min_mag\": 23.0,\n",
    "    \"max_mag\": 28.0,\n",
    "    \"boost_csect\": 30000,\n",
    "    \"ell_min\": None,\n",
    "    \"ell_max\": None,\n",
    "    \"PA_min\": None,\n",
    "    \"PA_max\": None,\n",
    "    \"R_Einst_min\": 0.9,\n",
    "    \"R_Einst_max\": 3.0,\n",
    "}\n",
    "kwargs_deflector = {\n",
    "    \"min_z\": 0.2,\n",
    "    \"max_z\": 1.9,\n",
    "    \"min_shear\": 0.001,\n",
    "    \"max_shear\": 0.02,\n",
    "    \"min_PA_shear\": 0.0,\n",
    "    \"max_PA_shear\": 180.0,\n",
    "}"
   ]
  },
  {
   "cell_type": "markdown",
   "metadata": {},
   "source": [
    "Please make sure that the input galaxy ctalog has the required columnnames, or else change the column names as shown below."
   ]
  },
  {
   "cell_type": "code",
   "execution_count": 4,
   "metadata": {},
   "outputs": [
    {
     "name": "stdout",
     "output_type": "stream",
     "text": [
      "Size of foreground table:  583402\n"
     ]
    }
   ],
   "source": [
    "# read the foreground galaxy catalog as an astropy table\n",
    "foreground_table = Table.read(lenscatalog, format=\"fits\")\n",
    "\n",
    "# sort the foreground table for redshift\n",
    "id_redshift = np.where(foreground_table[\"redshift\"] < 2)[0]\n",
    "foreground_table = foreground_table[id_redshift]\n",
    "print(\"Size of foreground table: \", len(foreground_table))\n",
    "\n",
    "# rename the column names\n",
    "foreground_table.rename_column(\"mag_true_g_lsst\", \"gmag\")\n",
    "foreground_table.rename_column(\"mag_true_r_lsst\", \"rmag\")\n",
    "foreground_table.rename_column(\"mag_true_i_lsst\", \"imag\")\n",
    "foreground_table.rename_column(\"ellipticity_true\", \"ellipticity\")\n",
    "\n",
    "# rename the column name and generate the random shear if not available\n",
    "if \"shear\" and \"shear PA\" in foreground_table.colnames:\n",
    "    foreground_table.rename_column(\"shear\", \"random shear\")\n",
    "    foreground_table.rename_column(\"shear PA\", \"random shear PA\")\n",
    "\n",
    "else:\n",
    "    # generate random shear to the galaxies if shear is not already provided\n",
    "    myseed = 2894  # 9999\n",
    "    np.random.seed(myseed)\n",
    "    random_shear_value = np.random.uniform(\n",
    "        low=kwargs_deflector.get(\"min_shear\"), high=kwargs_deflector.get(\"max_shear\")\n",
    "    )\n",
    "    # print('random_shear_value is :',random_shear_value)\n",
    "    random_shear = np.full(len(foreground_table), random_shear_value)\n",
    "    # random_shear=np.random.uniform(low=kwargs_deflector.get('min_shear'),high=kwargs_deflector.get('max_shear'),size=len(foreground_table))\n",
    "\n",
    "    np.random.seed(myseed)\n",
    "    random_PA_value = np.random.uniform(\n",
    "        kwargs_deflector.get(\"min_PA_shear\"), kwargs_deflector.get(\"max_PA_shear\")\n",
    "    )\n",
    "    random_shear_PA = np.full(len(foreground_table), random_PA_value)\n",
    "    # random_shear_PA = np.random.uniform(kwargs_deflector.get('min_PA_shear'),kwargs_deflector.get('max_PA_shear'),size=len(foreground_table))\n",
    "\n",
    "    # add the shear and shear PA to the galaxy catalog table\n",
    "    foreground_table[\"random shear\"] = random_shear\n",
    "    foreground_table[\"random shear PA\"] = random_shear_PA"
   ]
  },
  {
   "cell_type": "markdown",
   "metadata": {},
   "source": [
    "If the input catalog doesnot contain magnitude errors, please add statistical error due to Poisson noise in the counts."
   ]
  },
  {
   "cell_type": "code",
   "execution_count": 5,
   "metadata": {},
   "outputs": [],
   "source": [
    "# define the LSST zeropoint and exposure time (in secs) for g, r, and i bands.\n",
    "zeropoint_g, exptime_g = 28.51, 15\n",
    "zeropoint_r, exptime_r = 28.36, 15\n",
    "zeropoint_i, exptime_i = 28.17, 15\n",
    "\n",
    "\n",
    "# Add magnitude errors (Poisson) to the table if not already present\n",
    "if \"err_g\" and \"err_r\" and \"err_i\" in foreground_table.colnames:\n",
    "    pass\n",
    "else:\n",
    "    foreground_table[\"err_g\"] = get_errors_Poisson(\n",
    "        foreground_table[\"gmag\"], zeropoint_g, exptime_g\n",
    "    )\n",
    "    foreground_table[\"err_r\"] = get_errors_Poisson(\n",
    "        foreground_table[\"rmag\"], zeropoint_r, exptime_r\n",
    "    )\n",
    "    foreground_table[\"err_i\"] = get_errors_Poisson(\n",
    "        foreground_table[\"imag\"], zeropoint_i, exptime_i\n",
    "    )"
   ]
  },
  {
   "cell_type": "markdown",
   "metadata": {},
   "source": [
    "Please create the Crosssect.dat file, if not already created"
   ]
  },
  {
   "cell_type": "code",
   "execution_count": 6,
   "metadata": {},
   "outputs": [
    {
     "name": "stdout",
     "output_type": "stream",
     "text": [
      "Crosssect.dat already exists, exiting without creating a new file.\n"
     ]
    }
   ],
   "source": [
    "# Create Crosssect.dat file, if not already created\n",
    "filename = \"Crosssect.dat\"\n",
    "\n",
    "if os.path.exists(filename):\n",
    "    print(f\"{filename} already exists, exiting without creating a new file.\")\n",
    "else:\n",
    "    print(f\"File {filename} does not exist, creating it now.\")\n",
    "\n",
    "    qi = np.arange(0.1, 1.0, 0.001)\n",
    "    csecti = np.zeros_like(qi)\n",
    "\n",
    "    for ii in range(qi.size):\n",
    "        csecti[ii] = slp.getcrosssect(slp.fid_b_I / np.sqrt(qi[ii]), qi[ii])\n",
    "\n",
    "    np.savetxt(filename, np.transpose([qi, csecti]))\n",
    "    print(f\"{filename} created successfully.\")"
   ]
  },
  {
   "cell_type": "code",
   "execution_count": 7,
   "metadata": {},
   "outputs": [
    {
     "name": "stdout",
     "output_type": "stream",
     "text": [
      "Initializing Cross-section\n",
      "Found  822 unique lensed  galaxy\n"
     ]
    }
   ],
   "source": [
    "# Run the code in series\n",
    "run = \"series\"\n",
    "\n",
    "## To run in series\n",
    "if run == \"series\":\n",
    "    find_potential_lenses(\n",
    "        foreground_table[0:50000],\n",
    "        background_source=\"galaxy\",\n",
    "        kwargs_source=kwargs_source_gal,\n",
    "        kwargs_deflector=kwargs_deflector,\n",
    "        cosmo=cosmo,\n",
    "        constants=constants,\n",
    "    )\n"
   ]
  },
  {
   "cell_type": "markdown",
   "metadata": {},
   "source": [
    "To deal with large catalogs, the code can also be run in parallel,  \n",
    "To run the code in parallel, save the code as a python script *.py  \n",
    "'Openmpi' should be setup in your machine and at the top, import mpi4py as:  \n",
    " from mpi4py import MPI\n",
    "\n",
    "--Then run as 'mpirun -np X python query_galaxies_as_deflectors.py',  \n",
    "\n",
    "-- where X is the no. of processors you want to use.  \n",
    "\n",
    "\n"
   ]
  },
  {
   "cell_type": "code",
   "execution_count": null,
   "metadata": {},
   "outputs": [
    {
     "name": "stdout",
     "output_type": "stream",
     "text": [
      "Invalid input\n"
     ]
    }
   ],
   "source": [
<<<<<<< HEAD
    "\n",
    "#run='parallel'\n",
=======
    "# run='parallel'\n",
>>>>>>> a08ea2cd
    "\n",
    "if run == \"parallel\":\n",
    "    ## MPI Initialization\n",
    "    comm = MPI.COMM_WORLD\n",
    "    rank = comm.Get_rank()\n",
    "    size = comm.Get_size()\n",
    "\n",
<<<<<<< HEAD
    "    find_potential_lenses_parallel(comm,rank,size,foreground_table[0:50000],background_source=\"galaxy\",kwargs_source=kwargs_source_gal,kwargs_deflector=kwargs_deflector,cosmo=cosmo,constants=constants)\n",
    "\n",
    "else:\n",
    "    print('Invalid input')\n",
    "\n",
    "\n"
=======
    "    find_potential_lenses_parallel(\n",
    "        comm,\n",
    "        rank,\n",
    "        size,\n",
    "        foreground_table[0:10000],\n",
    "        background_source=\"galaxy\",\n",
    "        kwargs_source=kwargs_source_gal,\n",
    "        kwargs_deflector=kwargs_deflector,\n",
    "        cosmo=cosmo,\n",
    "        constants=constants,\n",
    "    )\n",
    "\n",
    "else:\n",
    "    print(\"Invalid input\")"
>>>>>>> a08ea2cd
   ]
  },
  {
   "cell_type": "code",
   "execution_count": null,
   "metadata": {},
   "outputs": [],
   "source": []
  }
 ],
 "metadata": {
  "kernelspec": {
   "display_name": "base",
   "language": "python",
   "name": "python3"
  },
  "language_info": {
   "codemirror_mode": {
    "name": "ipython",
    "version": 3
   },
   "file_extension": ".py",
   "mimetype": "text/x-python",
   "name": "python",
   "nbconvert_exporter": "python",
   "pygments_lexer": "ipython3",
   "version": "3.11.7"
  }
 },
 "nbformat": 4,
 "nbformat_minor": 2
}<|MERGE_RESOLUTION|>--- conflicted
+++ resolved
@@ -8,12 +8,7 @@
    "source": [
     "import numpy as np\n",
     "from astropy.table import Table\n",
-<<<<<<< HEAD
     "from query_galaxies_as_deflectors import find_potential_lenses_parallel\n",
-=======
-    "\n",
-    "# from query_galaxies_as_deflectors import find_potential_lenses_parallel\n",
->>>>>>> a08ea2cd
     "from query_galaxies_as_deflectors import find_potential_lenses\n",
     "from astropy.cosmology import FlatLambdaCDM\n",
     "import srclensprop as slp\n",
@@ -283,54 +278,37 @@
   },
   {
    "cell_type": "code",
-   "execution_count": null,
+   "execution_count": 1,
    "metadata": {},
    "outputs": [
     {
-     "name": "stdout",
-     "output_type": "stream",
-     "text": [
-      "Invalid input\n"
+     "ename": "NameError",
+     "evalue": "name 'run' is not defined",
+     "output_type": "error",
+     "traceback": [
+      "\u001b[0;31m---------------------------------------------------------------------------\u001b[0m",
+      "\u001b[0;31mNameError\u001b[0m                                 Traceback (most recent call last)",
+      "Cell \u001b[0;32mIn[1], line 3\u001b[0m\n\u001b[1;32m      1\u001b[0m \u001b[38;5;66;03m#run='parallel'\u001b[39;00m\n\u001b[0;32m----> 3\u001b[0m \u001b[38;5;28;01mif\u001b[39;00m(run\u001b[38;5;241m==\u001b[39m\u001b[38;5;124m'\u001b[39m\u001b[38;5;124mparallel\u001b[39m\u001b[38;5;124m'\u001b[39m):\n\u001b[1;32m      4\u001b[0m     \u001b[38;5;66;03m## MPI Initialization\u001b[39;00m\n\u001b[1;32m      5\u001b[0m     comm \u001b[38;5;241m=\u001b[39m MPI\u001b[38;5;241m.\u001b[39mCOMM_WORLD\n\u001b[1;32m      6\u001b[0m     rank \u001b[38;5;241m=\u001b[39m comm\u001b[38;5;241m.\u001b[39mGet_rank()\n",
+      "\u001b[0;31mNameError\u001b[0m: name 'run' is not defined"
      ]
     }
    ],
    "source": [
-<<<<<<< HEAD
     "\n",
     "#run='parallel'\n",
-=======
-    "# run='parallel'\n",
->>>>>>> a08ea2cd
-    "\n",
-    "if run == \"parallel\":\n",
+    "\n",
+    "if(run=='parallel'):\n",
     "    ## MPI Initialization\n",
     "    comm = MPI.COMM_WORLD\n",
     "    rank = comm.Get_rank()\n",
     "    size = comm.Get_size()\n",
     "\n",
-<<<<<<< HEAD
     "    find_potential_lenses_parallel(comm,rank,size,foreground_table[0:50000],background_source=\"galaxy\",kwargs_source=kwargs_source_gal,kwargs_deflector=kwargs_deflector,cosmo=cosmo,constants=constants)\n",
     "\n",
     "else:\n",
     "    print('Invalid input')\n",
     "\n",
     "\n"
-=======
-    "    find_potential_lenses_parallel(\n",
-    "        comm,\n",
-    "        rank,\n",
-    "        size,\n",
-    "        foreground_table[0:10000],\n",
-    "        background_source=\"galaxy\",\n",
-    "        kwargs_source=kwargs_source_gal,\n",
-    "        kwargs_deflector=kwargs_deflector,\n",
-    "        cosmo=cosmo,\n",
-    "        constants=constants,\n",
-    "    )\n",
-    "\n",
-    "else:\n",
-    "    print(\"Invalid input\")"
->>>>>>> a08ea2cd
    ]
   },
   {
