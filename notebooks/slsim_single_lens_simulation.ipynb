--- conflicted
+++ resolved
@@ -65,7 +65,6 @@
    "metadata": {},
    "outputs": [],
    "source": [
-<<<<<<< HEAD
     "# Source dict. You can also proviide magnitude in single band. This source dict is \n",
     "# valid for single sersic_ellipse light profile. \n",
     "source_dict={'z': 1.5,\n",
@@ -100,41 +99,6 @@
     "    'n_sersic': 2.4362388918558664,  # sersic index of a sersic_ellipse profile of a deflector\n",
     "    \"center_x\": 0.10039720005025651,  # x-position of the center of the lens\n",
     "    \"center_y\": -0.0002092046265491892  # y-position of the center of the lens\n",
-=======
-    "# Source dict. You can also proviide magnitude in single band.\n",
-    "source_dict = {\n",
-    "    \"z\": 1.5,\n",
-    "    \"angular_size\": 0.10887651129362959,\n",
-    "    \"mag_g\": 20.5,\n",
-    "    \"mag_r\": 20,\n",
-    "    \"mag_i\": 20.2,\n",
-    "    \"mag_z\": 20.1,\n",
-    "    \"mag_y\": 20,\n",
-    "    \"e1\": 0.0,\n",
-    "    \"e2\": 0.0,\n",
-    "    \"n_sersic\": 1.5547096361698418,\n",
-    "    \"center_x\": 0.056053505877290584,\n",
-    "    \"center_y\": -0.08071283196326566,\n",
-    "}\n",
-    "# Deflector dict. You can also proviide magnitude in single band.\n",
-    "deflector_dict = {\n",
-    "    \"z\": 0.5,\n",
-    "    \"angular_size\": 0.09604418906529916,\n",
-    "    \"mag_g\": 19.0,\n",
-    "    \"mag_r\": 17.5,\n",
-    "    \"mag_i\": 17,\n",
-    "    \"mag_z\": 16.7,\n",
-    "    \"mag_y\": 26.5,\n",
-    "    \"theta_E\": 1.099908087840821,\n",
-    "    \"e1_light\": 0.09096489106609575,\n",
-    "    \"e2_light\": 0.1489400739802363,\n",
-    "    \"e1_mass\": 0.1082427319496781,\n",
-    "    \"e2_mass\": 0.10051583213026649,\n",
-    "    \"gamma_pl\": 2.0,\n",
-    "    \"n_sersic\": 2.4362388918558664,\n",
-    "    \"center_x\": 0.10039720005025651,\n",
-    "    \"center_y\": -0.0002092046265491892,\n",
->>>>>>> 81a99563
     "}"
    ]
   },
@@ -196,7 +160,6 @@
    "metadata": {},
    "outputs": [],
    "source": [
-<<<<<<< HEAD
     "# load your psf kernel and transform matrix.\n",
     "psf_kernel = gaussian_psf(fwhm=0.9, delta_pix=0.2, num_pix=41)\n",
     "\n",
@@ -207,58 +170,6 @@
     "bkg_std_i=0.05774509, # i-band background noise\n",
     "bkg_std_r=0.03247451 # r-band background noise\n",
     "bkg_std_g = 0.028600888 # g-band background noise"
-=======
-    "# load your psf kernel and transform matrix. If you have your own psf, please provide\n",
-    "# it here. These psf kernel can be downloded from:\n",
-    "# https://github.com/LSST-strong-lensing/data_public/tree/main/dp0_images_data_for_slsim_image_validation\n",
-    "path_i = \"/Users/narayankhadka/downloads/dc2_galaxy_2_kernel_i.npy\"\n",
-    "path_r = \"/Users/narayankhadka/downloads/dc2_galaxy_2_kernel_r.npy\"\n",
-    "path_g = \"/Users/narayankhadka/downloads/dc2_galaxy_2_kernel_g.npy\"\n",
-    "psf_kernel_i = np.load(path_i)\n",
-    "psf_kernel_r = np.load(path_r)\n",
-    "psf_kernel_g = np.load(path_g)\n",
-    "\n",
-    "# let's set pixel to angle transform matrix.\n",
-    "transform_matrix = np.array([[0.2, 0], [0, 0.2]])\n",
-    "# Please download this data from data_public repo:\n",
-    "# https://github.com/LSST-strong-lensing/data_public/tree/main/dp0_images_data_for_slsim_image_validation\n",
-    "dp0_variance_i = np.load(\"/Users/narayankhadka/downloads/dc2_galaxy_2_variance_i.npy\")\n",
-    "dp0_variance_g = np.load(\"/Users/narayankhadka/downloads/dc2_galaxy_2_variance_g.npy\")\n",
-    "dp0_variance_r = np.load(\"/Users/narayankhadka/downloads/dc2_galaxy_2_variance_r.npy\")"
-   ]
-  },
-  {
-   "cell_type": "code",
-   "execution_count": 218,
-   "metadata": {},
-   "outputs": [],
-   "source": [
-    "##lsst background noise. One can use these properties directly from dp0 images. Here,\n",
-    "# I have estimated from a random sky patch.\n",
-    "std_i = np.sqrt(np.mean(dp0_variance_i))\n",
-    "std_r = np.sqrt(np.mean(dp0_variance_r))\n",
-    "std_g = np.sqrt(np.mean(dp0_variance_g))"
-   ]
-  },
-  {
-   "cell_type": "code",
-   "execution_count": 226,
-   "metadata": {},
-   "outputs": [
-    {
-     "data": {
-      "text/plain": [
-       "(0.05774509, 0.03247451, 0.028600888)"
-      ]
-     },
-     "execution_count": 226,
-     "metadata": {},
-     "output_type": "execute_result"
-    }
-   ],
-   "source": [
-    "std_i, std_r, std_g"
->>>>>>> 81a99563
    ]
   },
   {
@@ -274,7 +185,6 @@
    "metadata": {},
    "outputs": [],
    "source": [
-<<<<<<< HEAD
     "image_i=lens_image(\n",
     "            lens_class=lens_class,\n",
     "            band=\"i\",\n",
@@ -314,47 +224,6 @@
     "        std_gaussian_noise=bkg_std_g,\n",
     "        with_source=True,\n",
     "        with_deflector=True,\n",
-=======
-    "image_i = lens_image(\n",
-    "    lens_class=lens_class,\n",
-    "    band=\"i\",\n",
-    "    mag_zero_point=27,  # lsst coadd images have zero point magnitude of 27.\n",
-    "    num_pix=61,\n",
-    "    psf_kernel=psf_kernel_i,\n",
-    "    transform_pix2angle=transform_matrix,\n",
-    "    exposure_time=300,  # one can provide None\n",
-    "    t_obs=None,\n",
-    "    std_gaussian_noise=std_i,  # one can provide None\n",
-    "    with_source=True,\n",
-    "    with_deflector=True,\n",
-    ")\n",
-    "image_r = lens_image(\n",
-    "    lens_class=lens_class,\n",
-    "    band=\"r\",\n",
-    "    mag_zero_point=27,\n",
-    "    num_pix=61,\n",
-    "    psf_kernel=psf_kernel_r,\n",
-    "    transform_pix2angle=transform_matrix,\n",
-    "    exposure_time=300,\n",
-    "    t_obs=None,\n",
-    "    std_gaussian_noise=std_r,\n",
-    "    with_source=True,\n",
-    "    with_deflector=True,\n",
-    ")\n",
-    "\n",
-    "image_g = lens_image(\n",
-    "    lens_class=lens_class,\n",
-    "    band=\"g\",\n",
-    "    mag_zero_point=27,\n",
-    "    num_pix=61,\n",
-    "    psf_kernel=psf_kernel_g,\n",
-    "    transform_pix2angle=transform_matrix,\n",
-    "    exposure_time=300,\n",
-    "    t_obs=None,\n",
-    "    std_gaussian_noise=std_g,\n",
-    "    with_source=True,\n",
-    "    with_deflector=True,\n",
->>>>>>> 81a99563
     ")"
    ]
   },
@@ -395,14 +264,8 @@
     }
    ],
    "source": [
-<<<<<<< HEAD
     "## see rgb image. You can also see images in each band.\n",
     "plt.imshow(rgb_image, origin=\"lower\")"
-=======
-    "## see r-namd image. LensI picked here is very bright. So, background noise is almost\n",
-    "# not visible.\n",
-    "plt.imshow(image_r, origin=\"lower\")"
->>>>>>> 81a99563
    ]
   },
   {
