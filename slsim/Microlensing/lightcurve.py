__author__ = "Paras Sharma"

# here we generate the lightcurve from the microlensing map
# this process can be different depending on the source type
# currently only Quasar is implemented
<<<<<<< HEAD
# from Microlensing import HENRYS_AMOEBA_PATH
# import sys
# sys.path.append(HENRYS_AMOEBA_PATH)
=======
from Microlensing import HENRYS_AMOEBA_PATH
import sys

sys.path.append(HENRYS_AMOEBA_PATH)
>>>>>>> 64a0eacd
from amoeba.Classes.accretion_disk import AccretionDisk
from amoeba.Classes.magnification_map import MagnificationMap as AmoebaMagnificationMap
import amoeba.Util.util as util

from magmap import MagnificationMap

import numpy as np
import astropy.constants as const
from astropy import units as u


class MicrolensingLightCurve(object):
    """Class to generate lightcurves based on the magnification maps and the
    source."""

    def __init__(self, magnification_map:MagnificationMap, ):
        """
        :param magnification_map: MagnificationMap object
        :param image_observing_time: time at which the image is observed
        """
        self.magnification_map = magnification_map
        self.image_observing_time = image_observing_time

<<<<<<< HEAD
    def generate_lightcurve_magnitude(self, time_array, lens_class):
        """
        Generate lightcurve based on the source type
        """
        pass

    def _generate_agn_lightcurve(self, source_class, lens_class):
        """
        Generate lightcurve for a quasar(AGN) with the accretion disk model from amoeba
        """
        mag_map_2d = self.magnification_map.magnifications
        z_l = lens_class.deflector.redshift

        # Disk parameters
        lamp_height = 10
        x = np.linspace(-2000, 2000, 2001)
        y = np.linspace(-2000, 2000, 2001)
        X, Y = np.meshgrid(x, y)
        radii, phi_array = util.convert_cartesian_to_polar(X, Y)
        mass_kg = 10**8.0 * const.M_sun.to(u.kg)
        mass_sm = 10**8.0
        grav_rad = util.calculate_gravitational_radius(mass_sm)
        temp_map = util.accretion_disk_temperature(
            radii * grav_rad, 6 * grav_rad, mass_sm, 0.15
        )

        Disk = AccretionDisk(
            smbh_mass_exp=8.0,
            redshift_source=source_class.redshift,
            inclination_angle=0,
            corona_height=lamp_height,
            temp_array=temp_map,
            phi_array=phi_array,
            g_array=np.ones(np.shape(temp_map)),
            radii_array=radii,
            height_array=np.zeros(np.shape(radii)),
        )

        disk_projection = Disk.calculate_surface_intensity_map(600)

        MagMap = MagnificationMap(
            z_s,
            z_l,
            mag_map_2d,
            0.6,
            0.7,
        )


        convolution = MagMap.convolve_with_flux_projection(disk_projection)
        # convolved_flux_map = convolution.magnification_array
        # convolutions_each_quasar.append(convolution)
=======
    def generate_lightcurve(self):
        """Generate lightcurve based on the source type."""
        pass

    def _generate_agn_lightcurve(self):
        """Generate lightcurve for a quasar(AGN) with the accretion disk model
        from amoeba."""
        pass
>>>>>>> 64a0eacd

    def _generate_supernova_lightcurve(self):
        """Generate lightcurve for a supernova."""
        pass<|MERGE_RESOLUTION|>--- conflicted
+++ resolved
@@ -3,16 +3,9 @@
 # here we generate the lightcurve from the microlensing map
 # this process can be different depending on the source type
 # currently only Quasar is implemented
-<<<<<<< HEAD
 # from Microlensing import HENRYS_AMOEBA_PATH
 # import sys
 # sys.path.append(HENRYS_AMOEBA_PATH)
-=======
-from Microlensing import HENRYS_AMOEBA_PATH
-import sys
-
-sys.path.append(HENRYS_AMOEBA_PATH)
->>>>>>> 64a0eacd
 from amoeba.Classes.accretion_disk import AccretionDisk
 from amoeba.Classes.magnification_map import MagnificationMap as AmoebaMagnificationMap
 import amoeba.Util.util as util
@@ -22,7 +15,6 @@
 import numpy as np
 import astropy.constants as const
 from astropy import units as u
-
 
 class MicrolensingLightCurve(object):
     """Class to generate lightcurves based on the magnification maps and the
@@ -36,7 +28,6 @@
         self.magnification_map = magnification_map
         self.image_observing_time = image_observing_time
 
-<<<<<<< HEAD
     def generate_lightcurve_magnitude(self, time_array, lens_class):
         """
         Generate lightcurve based on the source type
@@ -89,16 +80,6 @@
         convolution = MagMap.convolve_with_flux_projection(disk_projection)
         # convolved_flux_map = convolution.magnification_array
         # convolutions_each_quasar.append(convolution)
-=======
-    def generate_lightcurve(self):
-        """Generate lightcurve based on the source type."""
-        pass
-
-    def _generate_agn_lightcurve(self):
-        """Generate lightcurve for a quasar(AGN) with the accretion disk model
-        from amoeba."""
-        pass
->>>>>>> 64a0eacd
 
     def _generate_supernova_lightcurve(self):
         """Generate lightcurve for a supernova."""
