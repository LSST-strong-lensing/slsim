__author__ = "Paras Sharma"

# here we generate the lightcurve from the microlensing map
# this process can be different depending on the source type
# currently only Quasar is implemented
# from Microlensing import HENRYS_AMOEBA_PATH
# import sys
# sys.path.append(HENRYS_AMOEBA_PATH)
from amoeba.Classes.accretion_disk import AccretionDisk
from amoeba.Classes.magnification_map import MagnificationMap as AmoebaMagnificationMap
import amoeba.Util.util as util

from slsim.Microlensing.magmap import MagnificationMap
from slsim.Sources.source import Source
from slsim.lens import Lens
# from slsim.Sources.agn import agn_bounds_dict # to set the limits for the AGN Disk parameters

import numpy as np
import astropy.constants as const
from astropy import units as u
from matplotlib import pyplot as plt
from mpl_toolkits.axes_grid1 import make_axes_locatable

<<<<<<< HEAD
from lenstronomy.LensModel.lens_model import LensModel

class MicrolensingLightCurve(object):
    """Class to generate microlensing lightcurve(s) for a single source based on the magnification map, and lens properties."""
=======

class MicrolensingLightCurve(object):
    """Class to generate microlensing lightcurve for a single source based on
    the magnification map, and lens properties."""
>>>>>>> 5a33173f

    def __init__(
        self,
        magnification_map: MagnificationMap,
        time_duration: float,
    ):
        """
        :param magnification_map: MagnificationMap object, if not provided, it will be generated for each source in the lens_class
        :param time_duration: Time duration for which the lightcurve is needed (in days).
        """
        self.magnification_map = magnification_map
        self.time_duration = time_duration
<<<<<<< HEAD
    
    def _generate_point_source_lightcurve(self):
        """Generate lightcurve for a point source."""
        pass

    def _generate_supernova_lightcurve(self):
        """Generate lightcurve for a supernova."""
        pass

    def _generate_agn_lightcurve(self, 
                                 source_redshift, 
                                 deflector_redshift,
                                 lightcurve_type = 'magnitude', # 'magnitude' or 'flux'
                                 v_transverse=1000, # Transverse velocity in source plane (in km/s) #TODO: figure out this velocity based on the model in Section 3.3 of https://ui.adsabs.harvard.edu/abs/2020MNRAS.495..544N
                                 num_lightcurves=1, # Number of lightcurves to generate
                                 corona_height=10,
                                 smbh_mass_exp=8.0,
                                 inclination_angle=0,
                                 observer_frame_wavelength_in_nm = 600, # Wavelength in nanometers used to determine black body flux. For the surface flux density of the AccretionDisk at desired wavelength.  
                                 eddington_ratio=0.15, # Eddington ratio of the accretion disk
                                 OmM=0.3, H0=70, # Cosmological parameters, must be updated in Child classes based on lens cosmology!
                                 mean_microlens_mass_in_kg=1 * const.M_sun.to(u.kg), # Mean mass of the microlenses in kg
                                 min_disk_radius=6, # Minimum radius of the accretion disk in gravitational radii
                                 return_track_coords=False,
                                 return_time_array=False
                                 ):
        """Generate microlensing lightcurves for a quasar(AGN) with the AccretionDisk model
        from amoeba. Returns a list of lightcurves based on the number of lightcurves requested.
        
        :param source_redshift: Redshift of the source
        :param deflector_redshift: Redshift of the deflector
        :param lightcurve_type: Type of lightcurve to generate, either 'magnitude' or 'flux'. Default is 'magnitude'.
        :param v_transverse: Transverse velocity in source plane (in km/s). Default is 1000 km/s.
        :param num_lightcurves: Number of lightcurves to generate. Default is 1.
        :param corona_height: Height of the corona above the disk in gravitational radii. Default is 10.
        :param smbh_mass_exp: Exponent of the mass of the supermassive black hole in kg. Default is 8.0.
        :param inclination_angle: Inclination angle of the disk in degrees. Default is 0.
        :param observer_frame_wavelength_in_nm: Wavelength in nanometers used to determine black body flux. For the surface flux density of the AccretionDisk at desired wavelength. Default is 600 nm.
        :param eddington_ratio: Eddington ratio of the accretion disk. Default is 0.15.
        :param OmM: Omega Matter, cosmological parameter. Default is 0.3.
        :param H0: Hubble constant in km/s/Mpc. Default is 70.
        :param mean_microlens_mass_in_kg: Mean mass of the microlenses in kg. Default is 1 * const.M_sun.to(u.kg).
        :param min_disk_radius: Minimum radius of the accretion disk in gravitational radii. Default is 6.
        :param return_track_coords: Whether to return the track coordinates of the lightcuve(s) or not. Default is False.
        :param return_time_array: Whether to return the time array used for the lightcurve(s) or not. Default is False.
=======

    def _generate_agn_lightcurve(
        self,
        source_redshift,
        deflector_redshift,
        lightcurve_type="magnitude",  # 'magnitude' or 'flux'
        v_transverse=1000,  # Transverse velocity in source plane (in km/s) #TODO: figure out this velocity based on the model in Section 3.3 of https://ui.adsabs.harvard.edu/abs/2020MNRAS.495..544N
        num_lightcurves=1,  # Number of lightcurves to generate
        corona_height=10,
        smbh_mass_exp=8.0,
        inclination_angle=0,
        observer_frame_wavelength_in_nm=600,  # Wavelength in nanometers used to determine black body flux. For the surface flux density of the AccretionDisk at desired wavelength.
        eddington_ratio=0.15,  # Eddington ratio of the accretion disk
        OmM=0.3,
        H0=70,  # Cosmological parameters, must be updated in Child classes based on lens cosmology!
        mean_microlens_mass_in_kg=1
        * const.M_sun.to(u.kg),  # Mean mass of the microlenses in kg
        min_disk_radius=6,  # Minimum radius of the accretion disk in gravitational radii
        return_track_coords=False,
    ):
        """Generate lightcurves for a quasar(AGN) with the AccretionDisk model
        from amoeba.

        Returns a list of lightcurves based on the number of lightcurves
        requested.
>>>>>>> 5a33173f
        """
        mag_map_2d = self.magnification_map.magnifications

        # Disk parameters:
        x = np.linspace(
            -2000, 2000, 2001
        )  # TODO: ask if the x and y pixel ranges should be changed?
        y = np.linspace(-2000, 2000, 2001)
        X, Y = np.meshgrid(x, y)
        radii, phi_array = util.convert_cartesian_to_polar(X, Y)
        # mass_kg = 10**smbh_mass_exp * const.M_sun.to(u.kg)
        mass_sm = 10**smbh_mass_exp
        grav_rad = util.calculate_gravitational_radius(mass_sm)
        temp_map = util.accretion_disk_temperature(
            radii * grav_rad,
            min_disk_radius * grav_rad,
            mass_sm,
            eddington_ratio=eddington_ratio,
            corona_height=corona_height,
        )

        Disk = AccretionDisk(
            smbh_mass_exp=smbh_mass_exp,
            redshift_source=source_redshift,
            inclination_angle=inclination_angle,
            corona_height=corona_height,
            temp_array=temp_map,
            phi_array=phi_array,
            g_array=np.ones(np.shape(temp_map)),
            radii_array=radii,
            height_array=np.zeros(np.shape(radii)),
        )

<<<<<<< HEAD
        disk_projection = Disk.calculate_surface_intensity_map(observer_frame_wavelength_in_nm=observer_frame_wavelength_in_nm) #TODO: ask if this should be connected to the band used for observations?
=======
        disk_projection = Disk.calculate_surface_intensity_map(
            observer_frame_wavelength_in_nm=observer_frame_wavelength_in_nm
        )
>>>>>>> 5a33173f

        MagMap = AmoebaMagnificationMap(
            source_redshift,
            deflector_redshift,
            mag_map_2d,
            self.magnification_map.kappa_tot,  # TODO: ask if this is correct for "Convergence of the lensing potential at the location of the image"?
            self.magnification_map.shear,
            mean_microlens_mass_in_kg=mean_microlens_mass_in_kg,  # TODO: ask if this can be related to theta_star in MagnificationMap class?
            total_microlens_einstein_radii=self.magnification_map.half_length_x
            * 2,  # assuming square map
            OmM=OmM,
            H0=H0,
        )

        convolution = MagMap.convolve_with_flux_projection(disk_projection)
        self.amoeba_convolution = convolution
        # convolved_flux_map = convolution.magnification_array

        LCs = []
        tracks = []
        time_arrays = []

        time_duration_years = (
            self.time_duration / 365.25
        )  # converting time_duration from days to years
        for jj in range(num_lightcurves):
            curve, tracks_x, tracks_y = convolution.pull_light_curve(
                v_transverse, time_duration_years, return_track_coords=True
            )
            LCs.append(curve)
            tracks.append([tracks_x, tracks_y])
<<<<<<< HEAD
            time_arrays.append(np.linspace(0, self.time_duration, len(curve)))
        
        if lightcurve_type == 'magnitude':
            mean_flux = np.mean(convolution.magnification_array) #TODO: ask if this is correct?
            LCs = [-2.5 * np.log10(LC/mean_flux) for LC in LCs]
        
=======

        if lightcurve_type == "magnitude":
            mean_flux = np.mean(
                convolution.magnification_array
            )  # TODO: ask if this is correct?
            LCs = [-2.5 * np.log10(LC / mean_flux) for LC in LCs]
>>>>>>> 5a33173f

        if return_track_coords and not(return_time_array):
            return LCs, tracks
        
        if return_time_array and not(return_track_coords):
            return LCs, time_arrays
        
        if return_track_coords and return_time_array:
            return LCs, tracks, time_arrays
        
        if not(return_track_coords) and not(return_time_array):
            return LCs

    def _plot_agn_lightcurve(
        self, lightcurves, tracks=None, lightcurve_type="magnitude"
    ):
        """Plot the AGN lightcurve."""
        fig, ax = plt.subplots(1, 2, figsize=(18, 6), width_ratios=[2, 1])

        time_array = np.linspace(0, self.time_duration, len(lightcurves[0]))  # in days

        # light curves
        for i in range(len(lightcurves)):
            ax[0].plot(time_array, lightcurves[i], label=f"Lightcurve {i+1}")
        ax[0].set_xlabel("Time (days)")
        if lightcurve_type == "magnitude":
            ax[0].set_ylabel("Magnitude")
        elif lightcurve_type == "flux":
            ax[0].set_ylabel("Flux")

        ax[0].legend()

        # magmap
        conts = ax[1].imshow(
            self.magnification_map.magnitudes,
            cmap="viridis_r",
            extent=[
                -self.magnification_map.half_length_x,
                self.magnification_map.half_length_x,
                -self.magnification_map.half_length_y,
                self.magnification_map.half_length_y,
            ],
        )
        divider = make_axes_locatable(ax[1])
        cax = divider.append_axes("right", size="5%", pad=0.05)
        cbar = plt.colorbar(conts, cax=cax)
        cbar.set_label("Microlensing $\\Delta m$ (magnitudes)")
        ax[1].set_xlabel("$x / \\theta_★$")
        ax[1].set_ylabel("$y / \\theta_★$")

        # tracks are in pixel coordinates
        # to map them to the magmap coordinates, we need to convert them to the physical coordinates
        delta_x = (
            2
            * self.magnification_map.half_length_x
            / self.magnification_map.num_pixels_x
        )
        delta_y = (
            2
            * self.magnification_map.half_length_y
            / self.magnification_map.num_pixels_y
        )
        mid_x_pixel = self.magnification_map.num_pixels_x // 2
        mid_y_pixel = self.magnification_map.num_pixels_y // 2

        if tracks is not None:
            for j in range(len(tracks)):
                ax[1].plot(
                    (tracks[j][0] - mid_x_pixel) * delta_x,
                    (tracks[j][1] - mid_y_pixel) * delta_y,
                    "w-",
                    lw=1,
                )
                ax[1].text(
                    (tracks[j][0][0] - mid_x_pixel) * delta_x,
                    (tracks[j][1][0] - mid_y_pixel) * delta_y,
                    f"Track {j+1}",
                    color="w",
                )


class MicrolensingLightCurveFromLensModel(object):
    """Class to generate microlensing lightcurves based on the lens class provided."""

    def __init__(
        self,
        lens_class: Lens,
        # time_duration: float, # in days
    ):
        """
        :param lens_class: SLSim Lens object, which contains the lens model and source objects.
        """
        self.lens_class = lens_class
        self.sources = lens_class.source # list of sources in the lens class
    
    def generate_point_source_microlensing_magnitudes(self, band, time, source_class: Source, kwargs_MagnificationMap = {}, 
                                                      kwargs_AccretionDisk = {}):
        """Generate lightcurve magnitudes normalized to the mean magnification for agn point sources.
            For single source only, it produces the lightcurve magnitudes for all images of the source.

        Returns a numpy array of microlensing magnitudes with the shape (num_images, len(time)).
        """
        lightcurves, __tracks, __time_arrays = self._generate_agn_lightcurve(
            band, source_class, time, kwargs_MagnificationMap, kwargs_AccretionDisk
        )
        # Here we choose just 1 lightcurve for the point source
        lightcurves_single = np.zeros((len(lightcurves), len(time)))
        for i in range(len(lightcurves)):
            lightcurves_single[i] = lightcurves[i][0]
        
        return lightcurves_single

    def _generate_agn_lightcurve(self, band, source_class: Source,
                                 time,
                                 kwargs_MagnificationMap = {}, 
                                 kwargs_AccretionDisk = {}): #TODO: add the actual kwargs in the definition of the function
        """Generate lightcurves for one single quasar(AGN) source, 
        but for all images of that source based on the lens model.

        The generated lightcurves will have the same length of time as the lightcurve_time provided in the source_class.
        
        :param band: Band for which the lightcurve is needed.
        :param source_class: Source object for which the lightcurve is needed.
        :param time: Time array for which the lightcurve is needed.
        :param kwargs_MagnificationMap: Keyword arguments for the MagnificationMap class.
        :param kwargs_AccretionDisk: Keyword arguments for the AccretionDisk class.

        Returns a tuple of:
        lightcurves: a list which contains the [list of lightcurves] for each image of the source, depending on the num_lightcurves parameter.
        tracks: a list which contains the [list of tracks] for each image of the source, depending on the num_lightcurves parameter.
        time_arrays: corresponding to each lightcurve

        """
        lightcurve_time = source_class.lightcurve_time # array of times (days) at which the lightcurve is needed
        lightcurve_duration = np.max(lightcurve_time) - np.min(lightcurve_time) # in days
        
        #TODO: is there an easier way to access convergence and shear from the lens model?
        lenstronomy_kwargs = self.lens_class.lenstronomy_kwargs(band=band)
        lens_model_lenstronomy = LensModel(lens_model_list = lenstronomy_kwargs[0]['lens_model_list'])
        lenstronomy_kwargs_lens = lenstronomy_kwargs[1]['kwargs_lens']

        # TODO: these should go into a child function of this current function
        if kwargs_MagnificationMap == {}:
            kwargs_MagnificationMap = {"rectangular":True, "half_length_x":25, "half_length_y":25, 
                                       "mass_function":'kroupa', "m_lower":0.08, "m_upper":100,
                                       "num_pixels_x":5000, "num_pixels_y":5000,}
        
        if kwargs_AccretionDisk == {}:
            kwargs_AccretionDisk = {"smbh_mass_exp":8.0, "corona_height":10, "inclination_angle":0,
                                    "observer_frame_wavelength_in_nm":600, "eddington_ratio":0.15, "OmM":0.3, "H0":70,
                                    "mean_microlens_mass_in_kg":1 * const.M_sun.to(u.kg), "min_disk_radius":6}

        # kappa, shear and kappa_star for each image of the source
        image_positions_x, image_positions_y = self.lens_class._point_source_image_positions(source_class)
        kappa_star_images = [] # kappa_star for each image of this source
        kappa_tot_images = []
        shear_images = []
        magmaps_images = []
        for i in range(len(image_positions_x)):
            ra = image_positions_x[i] # TODO: is this correct?
            dec = image_positions_y[i]

            kappa_smooth = lens_model_lenstronomy.kappa(ra, dec, lenstronomy_kwargs_lens) # TODO: This is smooth convergence right?
            shear_smooth_vec = lens_model_lenstronomy.gamma(ra, dec, lenstronomy_kwargs_lens)
            shear_smooth = np.sqrt(shear_smooth_vec[0]**2 + shear_smooth_vec[1]**2)

            kappa_star_in_lensing_convergence_units = self.lens_class.kappa_star(ra, dec) # TODO: in the kappa_star function definition it's mentioned that the output is in units of lensing convergence.
            kappa_star = kappa_star_in_lensing_convergence_units * kappa_smooth # based on above comment, Is this line correct?

            kappa_star_images.append(kappa_star[0])
            kappa_tot_images.append(kappa_smooth + kappa_star)
            shear_images.append(shear_smooth)

            # generate magnification maps for each image of the source
            magmap = MagnificationMap(
                kappa_tot = kappa_smooth + kappa_star,
                shear = shear_smooth,
                kappa_star = kappa_star,
                **kwargs_MagnificationMap #TODO: refactor the size of the magmap later!
            )
            magmaps_images.append(magmap)
        
        # save the variables for later use
        self.kappa_star_images = kappa_star_images
        self.kappa_tot_images = kappa_tot_images
        self.shear_images = shear_images
        self.magmaps_images = magmaps_images

        # generate lightcurves for each image of the source
        lightcurves = [] # a list which contains the [list of lightcurves] for each image of the source, depending on the num_lightcurves parameter.
        tracks = [] # a list which contains the [list of tracks] for each image of the source, depending on the num_lightcurves parameter.
        time_arrays = [] # corresponding to each lightcurve
        for i in range(len(image_positions_x)):
            ml_lc = MicrolensingLightCurve(
                magnification_map = magmaps_images[i],
                time_duration = lightcurve_duration
            )
            curr_lightcurves, curr_tracks, curr_time_arrays = ml_lc._generate_agn_lightcurve(
                source_redshift = source_class.redshift,
                deflector_redshift = self.lens_class.deflector_redshift,
                num_lightcurves=1, #TODO: make a decision on how many lightcurves to generate!
                return_track_coords = True,
                return_time_array = True,
                **kwargs_AccretionDisk #TODO: this might need updating depending on how we decide the parameters for the AccretionDisk
            )

            # interpolate the lightcurves to the time array provided
            curr_lightcurves_interpolated = []
            updated_curr_time_arrays = []
            for j in range(len(curr_lightcurves)):
                curr_lightcurves_interpolated.append(
                    self._interpolate_light_curve(
                        curr_lightcurves[j], curr_time_arrays[j], time
                    )
                )
                updated_curr_time_arrays.append(time)

            lightcurves.append(
                curr_lightcurves_interpolated
            )
            tracks.append(
                curr_tracks
            )
            time_arrays.append(
                updated_curr_time_arrays
            )
        
        # light curves is a list with first len being number of images and second len being number of lightcurves for each image
        # tracks is a list with first len being number of images and second len being number of tracks for each image
        # time_arrays is a list with first len being number of images and second len being number of lightcurves for each image

        return lightcurves, tracks, time_arrays

    def _interpolate_light_curve(self, lightcurve, time_array, time_array_new):
        """Interpolate the lightcurve to a new time array.
        Assuming "lightcurve" and "time_array" are 1D arrays of the same length.
        "time_array_new" is a 1D array of the new time array.
        """
        return np.interp(time_array_new, time_array, lightcurve)
        <|MERGE_RESOLUTION|>--- conflicted
+++ resolved
@@ -21,17 +21,10 @@
 from matplotlib import pyplot as plt
 from mpl_toolkits.axes_grid1 import make_axes_locatable
 
-<<<<<<< HEAD
 from lenstronomy.LensModel.lens_model import LensModel
 
 class MicrolensingLightCurve(object):
     """Class to generate microlensing lightcurve(s) for a single source based on the magnification map, and lens properties."""
-=======
-
-class MicrolensingLightCurve(object):
-    """Class to generate microlensing lightcurve for a single source based on
-    the magnification map, and lens properties."""
->>>>>>> 5a33173f
 
     def __init__(
         self,
@@ -44,7 +37,6 @@
         """
         self.magnification_map = magnification_map
         self.time_duration = time_duration
-<<<<<<< HEAD
     
     def _generate_point_source_lightcurve(self):
         """Generate lightcurve for a point source."""
@@ -90,33 +82,6 @@
         :param min_disk_radius: Minimum radius of the accretion disk in gravitational radii. Default is 6.
         :param return_track_coords: Whether to return the track coordinates of the lightcuve(s) or not. Default is False.
         :param return_time_array: Whether to return the time array used for the lightcurve(s) or not. Default is False.
-=======
-
-    def _generate_agn_lightcurve(
-        self,
-        source_redshift,
-        deflector_redshift,
-        lightcurve_type="magnitude",  # 'magnitude' or 'flux'
-        v_transverse=1000,  # Transverse velocity in source plane (in km/s) #TODO: figure out this velocity based on the model in Section 3.3 of https://ui.adsabs.harvard.edu/abs/2020MNRAS.495..544N
-        num_lightcurves=1,  # Number of lightcurves to generate
-        corona_height=10,
-        smbh_mass_exp=8.0,
-        inclination_angle=0,
-        observer_frame_wavelength_in_nm=600,  # Wavelength in nanometers used to determine black body flux. For the surface flux density of the AccretionDisk at desired wavelength.
-        eddington_ratio=0.15,  # Eddington ratio of the accretion disk
-        OmM=0.3,
-        H0=70,  # Cosmological parameters, must be updated in Child classes based on lens cosmology!
-        mean_microlens_mass_in_kg=1
-        * const.M_sun.to(u.kg),  # Mean mass of the microlenses in kg
-        min_disk_radius=6,  # Minimum radius of the accretion disk in gravitational radii
-        return_track_coords=False,
-    ):
-        """Generate lightcurves for a quasar(AGN) with the AccretionDisk model
-        from amoeba.
-
-        Returns a list of lightcurves based on the number of lightcurves
-        requested.
->>>>>>> 5a33173f
         """
         mag_map_2d = self.magnification_map.magnifications
 
@@ -150,13 +115,7 @@
             height_array=np.zeros(np.shape(radii)),
         )
 
-<<<<<<< HEAD
         disk_projection = Disk.calculate_surface_intensity_map(observer_frame_wavelength_in_nm=observer_frame_wavelength_in_nm) #TODO: ask if this should be connected to the band used for observations?
-=======
-        disk_projection = Disk.calculate_surface_intensity_map(
-            observer_frame_wavelength_in_nm=observer_frame_wavelength_in_nm
-        )
->>>>>>> 5a33173f
 
         MagMap = AmoebaMagnificationMap(
             source_redshift,
@@ -188,21 +147,12 @@
             )
             LCs.append(curve)
             tracks.append([tracks_x, tracks_y])
-<<<<<<< HEAD
             time_arrays.append(np.linspace(0, self.time_duration, len(curve)))
         
         if lightcurve_type == 'magnitude':
             mean_flux = np.mean(convolution.magnification_array) #TODO: ask if this is correct?
             LCs = [-2.5 * np.log10(LC/mean_flux) for LC in LCs]
         
-=======
-
-        if lightcurve_type == "magnitude":
-            mean_flux = np.mean(
-                convolution.magnification_array
-            )  # TODO: ask if this is correct?
-            LCs = [-2.5 * np.log10(LC / mean_flux) for LC in LCs]
->>>>>>> 5a33173f
 
         if return_track_coords and not(return_time_array):
             return LCs, tracks
