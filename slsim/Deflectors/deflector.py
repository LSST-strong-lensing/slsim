from slsim.Deflectors.DeflectorTypes.epl_sersic import EPLSersic
from slsim.Deflectors.DeflectorTypes.epl import EPL
from slsim.Deflectors.DeflectorTypes.nfw_hernquist import NFWHernquist
from slsim.Deflectors.DeflectorTypes.nfw_cluster import NFWCluster
from lenstronomy.LightModel.light_model import LightModel
from lenstronomy.Util import data_util
from slsim.Util import param_util
import numpy as np
import lenstronomy.Util.constants as constants
from lenstronomy.Cosmo.lens_cosmo import LensCosmo
from lenstronomy.Analysis.lens_profile import LensProfileAnalysis
from lenstronomy.LensModel.lens_model import LensModel

_SUPPORTED_DEFLECTORS = ["EPL", "EPL_SERSIC", "NFW_HERNQUIST", "NFW_CLUSTER"]
JAX_PROFILES = [
    "EPL",
    "NFW",
    "HERNQUIST",
    "NFW_ELLIPSE_CSE",
    "HERNQUIST_ELLIPSE_CSE",
]


class Deflector(object):
    """Class of a single deflector with quantities only related to the
    deflector (independent of the source)"""

    def __init__(self, deflector_type, **kwargs):
        """

        :param deflector_type: type of deflector, i.e. "EPL", "NFW_HERNQUIST", "NFW_CLUSTER"
        :type deflector_type: str
        :param deflector_dict: parameters of the deflector
        :type deflector_dict: dict
        # TODO: document magnitude inputs
        """
        self._name = "GAL"
        if deflector_type in ["EPL"]:
            self._deflector = EPL(**kwargs)
        elif deflector_type in ["EPL_SERSIC"]:
            self._deflector = EPLSersic(**kwargs)
        elif deflector_type in ["NFW_HERNQUIST"]:
            self._deflector = NFWHernquist(**kwargs)
        elif deflector_type in ["NFW_CLUSTER"]:
            self._deflector = NFWCluster(**kwargs)
            self._name = "CLUSTER"
            self.subhalo_redshifts = self._deflector.subhalo_redshifts
            self.cored_profile = self._deflector.cored_profile
        else:
            raise ValueError(
                "Deflector type %s not supported. Chose among %s."
                % (deflector_type, _SUPPORTED_DEFLECTORS)
            )
        self.deflector_type = deflector_type

    @property
    def name(self):
        """Meaningful name string of the deflector.

        :return: name string
        """
        return self._name

    @property
    def redshift(self):
        """Deflector redshift.

        :return: redshift
        """
        return float(self._deflector.redshift)

    def velocity_dispersion(self, cosmo=None):
        """Velocity dispersion of deflector.

        :param cosmo: cosmology
        :type cosmo: ~astropy.cosmology class
        :return: velocity dispersion [km/s]
        """
        return self._deflector.velocity_dispersion(cosmo=cosmo)

    @property
    def deflector_center(self):
        """Center of the deflector position.

        :return: [x_pox, y_pos] in arc seconds
        """
        return self._deflector.deflector_center

    def update_center(self, deflector_area):
        """Overwrites the deflector center position.

        :param deflector_area: area (in solid angle arcseconds^2) to
            dither the center of the deflector
        :return:
        """
        return self._deflector.update_center(deflector_area)

    @property
    def stellar_mass(self):
        """

        :return: stellar mass of deflector [M_sol]
        """
        return self._deflector.stellar_mass

    def magnitude(self, band):
        """Apparent magnitude of the deflector for a given band.

        :param band: imaging band
        :type band: string
        :return: magnitude of deflector in given band
        """
        return self._deflector.magnitude(band=band)

    @property
    def light_ellipticity(self):
        """Light ellipticity.
        Defined as:

        .. math::
            e1 = \\frac{1-q}{1+q} * cos(2 \\phi)
            e2 = \\frac{1-q}{1+q} * sin(2 \\phi)

        with q being the minor-to-major axis ratio.

        :return: e1_light, e2_light
        """
        return self._deflector.light_ellipticity

    @property
    def mass_ellipticity(self):
        """Mass ellipticity
        Defined as:

        .. math::
            e1 = \\frac{1-q}{1+q} * cos(2 \\phi)
            e2 = \\frac{1-q}{1+q} * sin(2 \\phi)

        with q being the minor-to-major axis ratio.

        :return: e1_mass, e2_mass
        """
        return self._deflector.mass_ellipticity

    def mass_model_lenstronomy(self, lens_cosmo):
        """Returns lens model instance and parameters in lenstronomy
        conventions.

        :param lens_cosmo: lens cosmology model
        :type lens_cosmo: ~lenstronomy.Cosmo.LensCosmo instance
        :return: lens_mass_model_list, kwargs_lens_mass
        """
        return self._deflector.mass_model_lenstronomy(lens_cosmo=lens_cosmo)

    def light_model_lenstronomy(self, band=None):
        """Returns lens model instance and parameters in lenstronomy
        conventions.

        :param band: imaging band
        :type band: str
        :return: lens_light_model_list, kwargs_lens_light
        """
        return self._deflector.light_model_lenstronomy(band=band)

    @property
    def angular_size_light(self):
        """Angular size of the light component.

        :return: angular size [arcsec]
        """
        return self._deflector.angular_size_light

    @property
    def halo_properties(self):
        """Properties of the NFW halo.

        :return: halo mass M200 [physical M_sol], concentration r200/rs
        """
        return self._deflector.halo_properties

    def surface_brightness(self, ra, dec, band=None):
        """Surface brightness at position ra/dec.

        :param ra: position RA
        :param dec: position DEC
        :param band: imaging band
        :type band: str
        :return: surface brightness at postion ra/dec [mag / arcsec^2]
        """
        _mag_zero_dummy = 0  # from mag to amp conversion we need a dummy mag zero point. Irrelevant for this routine.
        lens_light_model_list, kwargs_lens_light_mag = self.light_model_lenstronomy(
            band=band
        )
        lightModel = LightModel(light_model_list=lens_light_model_list)

        kwargs_lens_light_amp = data_util.magnitude2amplitude(
            lightModel, kwargs_lens_light_mag, magnitude_zero_point=_mag_zero_dummy
        )
        flux_lens_light_local = lightModel.surface_brightness(
            ra, dec, kwargs_lens_light_amp
        )
        mag_arcsec2 = param_util.amplitude_to_magnitude(
            flux_lens_light_local, mag_zero_point=_mag_zero_dummy
        )
        return mag_arcsec2

<<<<<<< HEAD
    def theta_e_infinity(self, cosmo, use_jax=True):
=======
    def theta_e_infinity(self, cosmo, multi_plane=None):
>>>>>>> 7b9e113e
        """Einstein radius for a source at infinity (or well passed where
        galaxies exist.

        :param cosmo: astropy.cosmology instance
<<<<<<< HEAD
        :param use_jax: use JAX-accelerated lens models for lensing
            calculations, if available
        :type use_jax: bool
        :return: Einstein radius for source at infinite [arcsec]
=======
        :type cosmo: ~astropy.cosmology class
        :param multi_plane: None for single-plane, 'Source' for multi-
            source plane, 'Deflector' for multi-deflector plane, or
            'Both' for both multi-deflector and multi-source plane
        :type multi_plane: None or str
        :return: Einstein radius [arcsec]
>>>>>>> 7b9e113e
        """
        if hasattr(self, "_theta_e_infinity"):
            return self._theta_e_infinity
        if self.deflector_type in ["EPL", "EPL_SERSIC"]:
            v_sigma = self._deflector.velocity_dispersion(cosmo=cosmo)
            theta_E_infinity = (
                4 * np.pi * (v_sigma * 1000.0 / constants.c) ** 2 / constants.arcsec
            )
        else:
            _z_source_infty = 100
            lens_cosmo = LensCosmo(
                cosmo=cosmo, z_lens=self.redshift, z_source=_z_source_infty
            )
            lens_mass_model_list, kwargs_lens_mass = (
                self._deflector.mass_model_lenstronomy(
                    lens_cosmo=lens_cosmo, spherical=True
                )
            )
<<<<<<< HEAD
            if use_jax is True:
                _use_jax = []
                for profile in lens_mass_model_list:
                    if profile in JAX_PROFILES:
                        _use_jax.append(True)
                    else:
                        _use_jax.append(False)
            else:
                _use_jax = False
=======

            if multi_plane:

                if self.deflector_type in ["NFW_CLUSTER"]:
                    num_main_lens_profiles = len(lens_mass_model_list) - len(
                        self.subhalo_redshifts
                    )
                    lens_redshift_list = [self.redshift] * num_main_lens_profiles
                    lens_redshift_list.extend(self.subhalo_redshifts)
                else:
                    num_main_lens_profiles = len(lens_mass_model_list)
                    lens_redshift_list = [self.redshift] * num_main_lens_profiles

                use_jax = True
            else:
                lens_redshift_list = None
                use_jax = []
                for profile in lens_mass_model_list:
                    if profile in JAX_PROFILES:
                        use_jax.append(True)
                    else:
                        use_jax.append(False)

>>>>>>> 7b9e113e
            lens_model = LensModel(
                lens_model_list=lens_mass_model_list,
                z_lens=self.redshift,
                lens_redshift_list=lens_redshift_list,
                z_source_convention=_z_source_infty,
                multi_plane=bool(multi_plane),
                z_source=_z_source_infty,
                cosmo=cosmo,
                use_jax=_use_jax,
            )

            lens_analysis = LensProfileAnalysis(lens_model=lens_model)

            theta_E_infinity = lens_analysis.effective_einstein_radius(
                kwargs_lens_mass,
                r_min=1e-3,
                r_max=5e1,
                num_points=40,
                spherical_model=True,
            )
            theta_E_infinity = np.nan_to_num(theta_E_infinity, nan=0)
        self._theta_e_infinity = theta_E_infinity
        return theta_E_infinity<|MERGE_RESOLUTION|>--- conflicted
+++ resolved
@@ -204,28 +204,21 @@
         )
         return mag_arcsec2
 
-<<<<<<< HEAD
-    def theta_e_infinity(self, cosmo, use_jax=True):
-=======
-    def theta_e_infinity(self, cosmo, multi_plane=None):
->>>>>>> 7b9e113e
+    def theta_e_infinity(self, cosmo, multi_plane=None, use_jax=True):
         """Einstein radius for a source at infinity (or well passed where
         galaxies exist.
 
         :param cosmo: astropy.cosmology instance
-<<<<<<< HEAD
         :param use_jax: use JAX-accelerated lens models for lensing
             calculations, if available
         :type use_jax: bool
         :return: Einstein radius for source at infinite [arcsec]
-=======
         :type cosmo: ~astropy.cosmology class
         :param multi_plane: None for single-plane, 'Source' for multi-
             source plane, 'Deflector' for multi-deflector plane, or
             'Both' for both multi-deflector and multi-source plane
         :type multi_plane: None or str
         :return: Einstein radius [arcsec]
->>>>>>> 7b9e113e
         """
         if hasattr(self, "_theta_e_infinity"):
             return self._theta_e_infinity
@@ -244,17 +237,7 @@
                     lens_cosmo=lens_cosmo, spherical=True
                 )
             )
-<<<<<<< HEAD
-            if use_jax is True:
-                _use_jax = []
-                for profile in lens_mass_model_list:
-                    if profile in JAX_PROFILES:
-                        _use_jax.append(True)
-                    else:
-                        _use_jax.append(False)
-            else:
-                _use_jax = False
-=======
+            
 
             if multi_plane:
 
@@ -268,17 +251,18 @@
                     num_main_lens_profiles = len(lens_mass_model_list)
                     lens_redshift_list = [self.redshift] * num_main_lens_profiles
 
-                use_jax = True
+                _use_jax = True
             else:
-                lens_redshift_list = None
-                use_jax = []
-                for profile in lens_mass_model_list:
-                    if profile in JAX_PROFILES:
-                        use_jax.append(True)
-                    else:
-                        use_jax.append(False)
-
->>>>>>> 7b9e113e
+                if use_jax is True:
+                  _use_jax = []
+                  for profile in lens_mass_model_list:
+                      if profile in JAX_PROFILES:
+                          _use_jax.append(True)
+                      else:
+                          _use_jax.append(False)
+                else:
+                  _use_jax = False
+
             lens_model = LensModel(
                 lens_model_list=lens_mass_model_list,
                 z_lens=self.redshift,
