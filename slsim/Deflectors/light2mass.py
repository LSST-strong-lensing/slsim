--- conflicted
+++ resolved
@@ -143,12 +143,7 @@
     lsst_errs,
     redshift,
     cosmo=FlatLambdaCDM(H0=70, Om0=0.3),
-<<<<<<< HEAD
-    bands=[ "g", "r", "i"],
-=======
-    # bands=["u", "g", "r", "i", "z"],
-    bands=["g", "r", "i"],
->>>>>>> 6cfd9a2b
+    bands=["u", "g", "r", "i", "z"],
     scaling_relation="spectroscopic",
 ):
     """
@@ -192,26 +187,15 @@
         raise KeyError("The module currently supports only elliptical galaxies.")
 
     if "g" not in bands or "r" not in bands or "i" not in bands:
-<<<<<<< HEAD
         raise ValueError("input requires at least g r and i band. Provided are only %s" % bands)
     
-=======
-        raise ValueError(
-            "input requires at least g r and i band. Provided are only %s" % bands
-        )
->>>>>>> 6cfd9a2b
     g_index = bands.index("g")
     g_band = unumpy.uarray(lsst_mags[g_index, :], lsst_errs[g_index, :])
     r_index = bands.index("r")
     r_band = unumpy.uarray(lsst_mags[r_index, :], lsst_errs[r_index, :])
     i_index = bands.index("i")
-<<<<<<< HEAD
     i_band = unumpy.uarray(lsst_mags[i_index, :], lsst_errs[i_index, :])
     
-=======
-    i_band = unumpy.uarray(lsst_mags[:, i_index], lsst_errs[:, i_index])
-
->>>>>>> 6cfd9a2b
     if "u" in bands:
         u_index = bands.index("u")
         u_band = unumpy.uarray(lsst_mags[u_index, :], lsst_errs[u_index, :])
@@ -223,9 +207,7 @@
     else:
         z_band = i_band
 
-    muSDSS, mgSDSS, mrSDSS, miSDSS, mzSDSS = LSST_to_SDSS(
-        u_band, g_band, r_band, i_band, z_band
-    )
+    muSDSS, mgSDSS, mrSDSS, miSDSS, mzSDSS = LSST_to_SDSS(u_band, g_band, r_band, i_band, z_band)
 
     if scaling_relation == "spectroscopic":
         # for k-correction upto redshift z=0 only
@@ -243,7 +225,7 @@
         band_shift=band_shift,
     )
 
-    # Apply the K-correction on the SDSS magnitudes
+# Apply the K-correction on the SDSS magnitudes
 
     muSDSS = muSDSS - k_corrections[:, 0]
     mgSDSS = mgSDSS - k_corrections[:, 1]
@@ -251,6 +233,7 @@
     miSDSS = miSDSS - k_corrections[:, 3]
     mzSDSS = mzSDSS - k_corrections[:, 4]
 
+
     ## Note: It will be better if we apply the K-correction directly on the LSST magnitudes,
     ## but no such relation is known to Vibhore right now.
 
