--- conflicted
+++ resolved
@@ -182,13 +182,8 @@
 
 
 def vel_disp_nfw(m_halo, c_halo, cosmo, z_lens):
-<<<<<<< HEAD
-    """Computes vel_disp_nfw_aperture using the characteristic radius rs of the NFW
-    as aperture (which is independent of the source redshift).
-=======
     """Computes vel_disp_nfw_aperture using the characteristic radius rs of the NFW as
     aperture (which is independent of the source redshift).
->>>>>>> 99f21189
 
     :param r: radius of the aperture for the velocity dispersion [arcsec]
     :param m_halo: Halo mass [physical M_sun]
