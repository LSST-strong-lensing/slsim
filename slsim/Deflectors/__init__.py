--- conflicted
+++ resolved
@@ -1,11 +1,7 @@
 from .all_lens_galaxies import AllLensGalaxies
 from .compound_lens_halos_galaxies import CompoundLensHalosGalaxies
 from .elliptical_lens_galaxies import EllipticalLensGalaxies
-<<<<<<< HEAD
-from .cluster_catalog_lens import ClusterCatalogLens
-=======
 from .cluster_deflectors import ClusterDeflectors
->>>>>>> 99f21189
 from .deflector import Deflector
 from .deflectors_base import DeflectorsBase
 
@@ -13,11 +9,7 @@
     "AllLensGalaxies",
     "CompoundLensHalosGalaxies",
     "EllipticalLensGalaxies",
-<<<<<<< HEAD
-    "ClusterCatalogLens",
-=======
     "ClusterDeflectors",
->>>>>>> 99f21189
     "Deflector",
     "DeflectorsBase",
 ]