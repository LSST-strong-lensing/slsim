--- conflicted
+++ resolved
@@ -155,19 +155,7 @@
         :return: x-pos, y-pos
         """
 
-<<<<<<< HEAD
-        lens_model_class, kwargs_lens = self.deflector_mass_model_lenstronomy()
-=======
-        lens_model_list, kwargs_lens = self.deflector_mass_model_lenstronomy()
-        lens_model_class = LensModel(
-            lens_model_list=lens_model_list,
-            z_lens=self.deflector_redshift,
-            z_source_convention=self.max_redshift_source_class.redshift,
-            multi_plane=False,
-            z_source=self.source(source_index).redshift,
-            cosmo=self.cosmo,
-        )
->>>>>>> a8e2d40d
+        lens_model_class, kwargs_lens = self.deflector_mass_model_lenstronomy(source_index=source_index)
         lens_eq_solver = LensEquationSolver(lens_model_class)
         source_pos_x, source_pos_y = self.source(source_index).extended_source_position(
             reference_position=self.deflector_position, draw_area=self.test_area
@@ -214,19 +202,7 @@
         :param source_index: index of a source in source list.
         :return: x-pos, y-pos
         """
-<<<<<<< HEAD
-        lens_model_class, kwargs_lens = self.deflector_mass_model_lenstronomy()
-=======
-        lens_model_list, kwargs_lens = self.deflector_mass_model_lenstronomy()
-        lens_model_class = LensModel(
-            lens_model_list=lens_model_list,
-            z_lens=self.deflector_redshift,
-            z_source_convention=self.max_redshift_source_class.redshift,
-            multi_plane=False,
-            z_source=self.source(source_index).redshift,
-            cosmo=self.cosmo,
-        )
->>>>>>> a8e2d40d
+        lens_model_class, kwargs_lens = self.deflector_mass_model_lenstronomy(source_index=source_index)
         lens_eq_solver = LensEquationSolver(lens_model_class)
         point_source_pos_x, point_source_pos_y = self.source(
             source_index
@@ -498,19 +474,7 @@
         if self.deflector.redshift >= self.source(source_index).redshift:
             theta_E = 0
             return theta_E
-<<<<<<< HEAD
-        lens_model_class, kwargs_lens = self.deflector_mass_model_lenstronomy()
-=======
-        lens_model_list, kwargs_lens = self.deflector_mass_model_lenstronomy()
-        lens_model = LensModel(
-            lens_model_list=lens_model_list,
-            z_lens=self.deflector_redshift,
-            z_source_convention=self.max_redshift_source_class.redshift,
-            multi_plane=False,
-            z_source=self.source(source_index).redshift,
-            cosmo=self.cosmo,
-        )
->>>>>>> a8e2d40d
+        lens_model_class, kwargs_lens = self.deflector_mass_model_lenstronomy(source_index=source_index)
         if self.deflector.deflector_type in ["EPL"]:
             kappa_ext_convention = self.los_class.convergence
             gamma_pl = self.deflector.halo_properties
@@ -533,17 +497,7 @@
             theta_E /= (1 - kappa_ext) ** (1.0 / (gamma_pl - 1))
         else:
             # numerical solution for the Einstein radius
-<<<<<<< HEAD
             lens_analysis = LensProfileAnalysis(lens_model=lens_model_class)
-            # kwargs_lens_ = copy.deepcopy(kwargs_lens)
-            # for kwargs in kwargs_lens_:
-            #    if "center_x" in kwargs:
-            #        kwargs["center_x"] = 0
-            #    if "center_y" in kwargs:
-            #        kwargs["center_y"] = 0
-=======
-            lens_analysis = LensProfileAnalysis(lens_model=lens_model)
->>>>>>> a8e2d40d
             theta_E = lens_analysis.effective_einstein_radius(
                 kwargs_lens, r_min=1e-3, r_max=5e1, num_points=100
             )
@@ -604,22 +558,9 @@
         :return: arrival times for each image [days]
         :rtype: numpy array
         """
-<<<<<<< HEAD
-        lens_model, kwargs_lens = self.deflector_mass_model_lenstronomy()
+        lens_model, kwargs_lens = self.deflector_mass_model_lenstronomy(source_index=source_index)
 
         x_image, y_image = self._point_source_image_positions(source)
-=======
-        lens_model_list, kwargs_lens = self.deflector_mass_model_lenstronomy()
-        lens_model = LensModel(
-            lens_model_list=lens_model_list,
-            cosmo=self.cosmo,
-            z_lens=self.deflector_redshift,
-            z_source=self.source(source_index).redshift,
-            z_source_convention=self.max_redshift_source_class.redshift,
-            multi_plane=False,
-        )
-        x_image, y_image = self._point_source_image_positions(source_index)
->>>>>>> a8e2d40d
         arrival_times = lens_model.arrival_time(
             x_image, y_image, kwargs_lens=kwargs_lens
         )
@@ -858,31 +799,15 @@
         :return: signed magnification of a point source (extended
             source) in same order as image positions
         """
-<<<<<<< HEAD
-        lens_model_class, kwargs_lens = self.deflector_mass_model_lenstronomy()
-
-=======
-        lens_model_list, kwargs_lens = self.deflector_mass_model_lenstronomy()
-        lensModel = LensModel(
-            lens_model_list=lens_model_list,
-            z_lens=self.deflector_redshift,
-            z_source_convention=self.max_redshift_source_class.redshift,
-            multi_plane=False,
-            z_source=self.source(source_index).redshift,
-        )
->>>>>>> a8e2d40d
+        lens_model_class, kwargs_lens = self.deflector_mass_model_lenstronomy(source_index=source_index)
+
         if extended is True:
             img_x, img_y = self._extended_source_image_positions(
                 source_index=source_index
             )
         else:
-<<<<<<< HEAD
-            img_x, img_y = self._point_source_image_positions(source)
+            img_x, img_y = self._point_source_image_positions(source_index=source_index)
         self._ps_magnification = lens_model_class.magnification(img_x, img_y, kwargs_lens)
-=======
-            img_x, img_y = self._point_source_image_positions(source_index=source_index)
-        self._ps_magnification = lensModel.magnification(img_x, img_y, kwargs_lens)
->>>>>>> a8e2d40d
         return self._ps_magnification
 
     def extended_source_magnification(self):
@@ -927,33 +852,15 @@
         :param source_index: index of a source in source list.
         :return: integrated magnification factor of host magnitude
         """
-<<<<<<< HEAD
-        lens_model_class, kwargs_lens = self.deflector_mass_model_lenstronomy()
-        light_model_list = source.extended_source_light_model()
-        kwargs_source_mag = source.kwargs_extended_source_light(
-=======
-        lens_mass_model_list, kwargs_lens = self.deflector_mass_model_lenstronomy()
+        lens_model_class, kwargs_lens = self.deflector_mass_model_lenstronomy(source_index=source_index)
         light_model_list = self.source(source_index).extended_source_light_model()
         kwargs_source_mag = self.source(source_index).kwargs_extended_source_light(
->>>>>>> a8e2d40d
             reference_position=self.deflector_position, draw_area=self.test_area
         )
 
         lightModel = LightModel(light_model_list=light_model_list)
-<<<<<<< HEAD
-        theta_E = self._einstein_radius(source)
-        center_source = source.extended_source_position(
-=======
-        lensModel = LensModel(
-            lens_model_list=lens_mass_model_list,
-            z_lens=self.deflector_redshift,
-            z_source_convention=self.max_redshift_source_class.redshift,
-            multi_plane=False,
-            z_source=self.source(source_index).redshift,
-        )
         theta_E = self._get_effective_einstein_radius(source_index=source_index)
         center_source = self.source(source_index).extended_source_position(
->>>>>>> a8e2d40d
             reference_position=self.deflector_position, draw_area=self.test_area
         )
 
@@ -1037,7 +944,7 @@
 
         return kwargs_model, kwargs_params
 
-    def deflector_mass_model_lenstronomy(self):
+    def deflector_mass_model_lenstronomy(self, source_index):
         """Returns lens model instance and parameters in lenstronomy
         conventions.
 
@@ -1076,7 +983,7 @@
             lens_model_list=lens_mass_model_list,
             cosmo=self.cosmo,
             z_lens=self.deflector_redshift,
-            z_source=source.redshift,
+            z_source=self.source(source_index).redshift,
             z_source_convention=self.max_redshift_source_class.redshift,
             multi_plane=False,
         )
