import numpy as np
from lenstronomy.Cosmo.lens_cosmo import LensCosmo
from lenstronomy.Util import constants
from lenstronomy.LensModel.lens_model import LensModel
from lenstronomy.LightModel.light_model import LightModel
from lenstronomy.LensModel.Solver.lens_equation_solver import LensEquationSolver
from lenstronomy.LensModel.Solver.lens_equation_solver import (
    analytical_lens_model_support,
)
from lenstronomy.Analysis.lens_profile import LensProfileAnalysis
from slsim.ParamDistributions.gaussian_mixture_model import GaussianMixtureModel
from lenstronomy.Util import util, data_util
from slsim.lensed_system_base import LensedSystemBase
<<<<<<< HEAD
from slsim.Sources.SourceVariability.light_curve_interpolation import \
    LightCurveInterpolation
from slsim.Util.param_util import function_or_dictionary
=======
from slsim.Sources.SourceVariability.light_curve_interpolation import (
    LightCurveInterpolation,
)
>>>>>>> 42c99e9b
import warnings


class Lens(LensedSystemBase):
    """Class to manage individual lenses."""

    def __init__(
        self,
        source_dict,
        deflector_dict,
        cosmo,
        deflector_type="EPL",
        deflector_kwargs=None,
        source_type="extended",
        lens_equation_solver="lenstronomy_analytical",
        variability_model=None,
        kwargs_variability=None,
        sn_type=None,
        sn_absolute_mag_band=None,
        sn_absolute_zpsys=None,
        test_area=4 * np.pi,
        mixgauss_means=None,
        mixgauss_stds=None,
        mixgauss_weights=None,
        magnification_limit=0.01,
        light_profile="single_sersic",
        lightcurve_time=None,
    ):
        """

        :param source_dict: source properties
        :type source_dict: dict
        :param deflector_dict: deflector properties
        :type deflector_dict: dict
        :param cosmo: astropy.cosmology instance
        :param deflector_type: type of deflector, i.e. "EPL", "NFW_HERNQUIST", "NFW_CLUSTER"
        :type deflector_type: str
        :param deflector_kwargs: additional deflector properties
        :type deflector_kwargs: dict
        :param source_type: type of the source 'extended' or 'point_source' or
         'point_plus_extended' supported
        :type source_type: str
        :param lens_equation_solver: type of lens equation solver; currently supporting
         "lenstronomy_analytical" and "lenstronomy_general"
        :type lens_equation_solver: str
        :param variability_model: keyword for variability model to be used. This is an
         input for the Variability class.
        :type variability_model: str
        :param kwargs_variability: keyword arguments for the variability of a source.
         This is associated with an input for Variability class.
        :type kwargs_variability: list of str
        :param sn_type: Supernova type (Ia, Ib, Ic, IIP, etc.)
        :type sn_type: str
        :param sn_absolute_mag_band: Band used to normalize to absolute magnitude
        :type sn_absolute_mag_band: str or `~sncosmo.Bandpass`
        :param sn_absolute_zpsys: Optional, AB or Vega (AB default)
        :type sn_absolute_zpsys: str
        :param test_area: area of disk around one lensing galaxies to be investigated
            on (in arc-seconds^2)
        :param mixgauss_weights: weights of the Gaussian mixture
        :param mixgauss_stds: standard deviations of the Gaussian mixture
        :param mixgauss_means: means of the Gaussian mixture
        :type mixgauss_weights: list of float
        :type mixgauss_stds: list of float
        :type mixgauss_means: list of float
        :param magnification_limit: absolute lensing magnification lower limit to
            register a point source (ignore highly de-magnified images)
        :type magnification_limit: float >= 0
        :param light_profile: keyword for number of sersic profile to use in source
         light model
        :type light_profile: str . Either "single_sersic" or "double_sersic" .
        :param lightcurve_time: observation time array for lightcurve in unit of days.
        :type lightcurve_time: array
        """
        super().__init__(
            source_dict=source_dict,
            deflector_dict=deflector_dict,
            cosmo=cosmo,
            deflector_type=deflector_type,
            deflector_kwargs=deflector_kwargs,
            test_area=test_area,
            variability_model=variability_model,
            kwargs_variability=kwargs_variability,
            lightcurve_time=lightcurve_time,
            sn_type=sn_type,
            sn_absolute_mag_band=sn_absolute_mag_band,
            sn_absolute_zpsys=sn_absolute_zpsys,
        )

        self.cosmo = cosmo
        self._source_type = source_type
        self._lens_equation_solver = lens_equation_solver
        self._mixgauss_means = mixgauss_means
        self._mixgauss_stds = mixgauss_stds
        self._mixgauss_weights = mixgauss_weights
        self._magnification_limit = magnification_limit
        self.kwargs_variab = kwargs_variability
        self.light_profile = light_profile

        if self._source_type == "extended" and self.kwargs_variab is not None:
            warning_msg = (
                "Extended source can not have variability. Therefore,"
                "variability information provided by you will not be used."
            )
            warnings.warn(warning_msg, category=UserWarning, stacklevel=2)
        self._lens_cosmo = LensCosmo(
            z_lens=float(self.deflector.redshift),
            z_source=float(self.source.redshift),
            cosmo=self.cosmo,
        )

    @property
    def deflector_position(self):
        """Center of the deflector position.

        :return: [x_pox, y_pos] in arc seconds
        """
        return self.deflector.deflector_center

    def extended_source_image_positions(self):
        """Returns extended source image positions by solving the lens equation.

        :return: x-pos, y-pos
        """
        if not hasattr(self, "_image_positions"):
            lens_model_list, kwargs_lens = self.deflector_mass_model_lenstronomy()
            lens_model_class = LensModel(lens_model_list=lens_model_list)
            lens_eq_solver = LensEquationSolver(lens_model_class)
            source_pos_x, source_pos_y = self.source.extended_source_position(
                center_lens=self.deflector_position, draw_area=self.test_area
            )
            if (
                self._lens_equation_solver == "lenstronomy_analytical"
                and analytical_lens_model_support(lens_model_list) is True
            ):
                solver = "analytical"
            else:
                solver = "lenstronomy"
            self._image_positions = lens_eq_solver.image_position_from_source(
                source_pos_x,
                source_pos_y,
                kwargs_lens,
                solver=solver,
                search_window=self.einstein_radius * 6,
                min_distance=self.einstein_radius * 6 / 200,
                magnification_limit=self._magnification_limit,
            )
        return self._image_positions

    def point_source_image_positions(self):
        """Returns point source image positions by solving the lens equation. In the
        absence of a point source, this function returns the solution for the center of
        the extended source.

        :return: x-pos, y-pos
        """
        if not hasattr(self, "_point_image_positions"):
            lens_model_list, kwargs_lens = self.deflector_mass_model_lenstronomy()
            lens_model_class = LensModel(lens_model_list=lens_model_list)
            lens_eq_solver = LensEquationSolver(lens_model_class)
            point_source_pos_x, point_source_pos_y = self.source.point_source_position(
                center_lens=self.deflector_position, draw_area=self.test_area
            )
            # uses analytical lens equation solver in case it is supported by lenstronomy for speed-up
            if (
                self._lens_equation_solver == "lenstronomy_analytical"
                and analytical_lens_model_support(lens_model_list) is True
            ):
                solver = "analytical"
            else:
                solver = "lenstronomy"
            self._point_image_positions = lens_eq_solver.image_position_from_source(
                point_source_pos_x,
                point_source_pos_y,
                kwargs_lens,
                solver=solver,
                search_window=self.einstein_radius * 6,
                min_distance=self.einstein_radius * 6 / 200,
                magnification_limit=self._magnification_limit,
            )
        return self._point_image_positions

    def validity_test(
        self, min_image_separation=0, max_image_separation=10, mag_arc_limit=None
    ):
        """Check whether lensing configuration matches selection and plausibility
        criteria.

        :param min_image_separation: minimum image separation
        :param max_image_separation: maximum image separation
        :param mag_arc_limit: dictionary with key of bands and values of magnitude
            limits of integrated lensed arc
        :type mag_arc_limit: dict with key of bands and values of magnitude limits
        :return: boolean
        """
        # Criteria 1:The redshift of the lens (z_lens) must be less than the
        # redshift of the source (z_source).
        z_lens = self.deflector.redshift
        z_source = self.source.redshift
        if z_lens >= z_source:
            return False

        # Criteria 2: The angular Einstein radius of the lensing configuration (theta_E)
        # times 2 must be greater than or equal to the minimum image separation
        # (min_image_separation) and less than or equal to the maximum image
        # separation (max_image_separation).
        if not min_image_separation <= 2 * self.einstein_radius <= max_image_separation:
            return False

        # Criteria 3: The distance between the lens center and the source position
        # must be less than or equal to the angular Einstein radius
        # of the lensing configuration (times sqrt(2)).
        center_lens, center_source = (
            self.deflector_position,
            self.source.point_source_position(
                center_lens=self.deflector_position, draw_area=self.test_area
            ),
        )
        if np.sum((center_lens - center_source) ** 2) > self.einstein_radius**2 * 2:
            return False

        # Criteria 4: The lensing configuration must produce at least two SL images.
        image_positions = self.point_source_image_positions()
        if len(image_positions[0]) < 2:
            return False

        # Criteria 5: The maximum separation between any two image positions must be
        # greater than or equal to the minimum image separation and less than or
        # equal to the maximum image separation.
        image_separation = image_separation_from_positions(image_positions)
        if not min_image_separation <= image_separation <= max_image_separation:
            return False

        # Criteria 6: (optional)
        # compute the magnified brightness of the lensed extended arc for different
        # bands at least in one band, the magnitude has to be brighter than the limit
        if mag_arc_limit is not None and self._source_type in [
            "extended",
            "point_plus_extended",
        ]:
            # makes sure magnification of extended source is only used when there is
            # an extended source
            bool_mag_limit = False
            host_mag = self.extended_source_magnification()
            for band, mag_limit_band in mag_arc_limit.items():
                mag_source = self.extended_source_magnitude(band)
                mag_arc = mag_source - 2.5 * np.log10(
                    host_mag
                )  # lensing magnification results in a shift in magnitude
                if mag_arc < mag_limit_band:
                    bool_mag_limit = True
                    break
            if bool_mag_limit is False:
                return False
        # TODO make similar criteria for point source magnitudes
        return True
        # TODO: test for signal-to-noise ratio in surface brightness

    @property
    def deflector_redshift(self):
        """

        :return: lens redshift
        """
        return self.deflector.redshift

    @property
    def source_redshift(self):
        """

        :return: source redshift
        """
        return self.source.redshift

    @property
    def einstein_radius_deflector(self):
        """Einstein radius, from SIS approximation (coming from velocity dispersion)
        without line-of-sight correction.

        :return:
        """
        if not hasattr(self, "_theta_E"):
            if self.deflector.redshift >= self.source.redshift:
                self._theta_E = 0
            elif self.deflector.deflector_type in ["EPL"]:
                self._theta_E = self._lens_cosmo.sis_sigma_v2theta_E(
                    float(self.deflector.velocity_dispersion(cosmo=self.cosmo))
                )
            else:
                # numerical solution for the Einstein radius
                lens_model_list, kwargs_lens = self.deflector_mass_model_lenstronomy()
                lens_model = LensModel(lens_model_list=lens_model_list)
                lens_analysis = LensProfileAnalysis(lens_model=lens_model)
                self._theta_E = lens_analysis.effective_einstein_radius(
                    kwargs_lens, r_min=1e-3, r_max=5e1, num_points=50
                )
        return self._theta_E

    @property
    def einstein_radius(self):
        """Einstein radius, from SIS approximation (coming from velocity dispersion) +
        external convergence effect.

        :return: Einstein radius [arc seconds]
        """
        theta_E = self.einstein_radius_deflector
        _, _, kappa_ext = self.los_linear_distortions()
        return theta_E / (1 - kappa_ext)

    def deflector_ellipticity(self):
        """

        :return: e1_light, e2_light, e1_mass, e2_mass
        """
        e1_light, e2_light = self.deflector.light_ellipticity
        e1_mass, e2_mass = self.deflector.mass_ellipticity
        return e1_light, e2_light, e1_mass, e2_mass

    def deflector_stellar_mass(self):
        """

        :return: stellar mass of deflector
        """
        return self.deflector.stellar_mass

    def deflector_velocity_dispersion(self):
        """

        :return: velocity dispersion [km/s]
        """
        return self.deflector.velocity_dispersion(cosmo=self.cosmo)

    def los_linear_distortions(self):
        """Line-of-sight distortions in shear and convergence.

        :return: kappa, gamma1, gamma2
        """
        # TODO: more realistic distribution of shear and convergence,
        #  the covariances among them and redshift correlations
        mixgauss_means = self._mixgauss_means
        mixgauss_stds = self._mixgauss_stds
        mixgauss_weights = self._mixgauss_weights
        if not hasattr(self, "_gamma"):
            mixture = GaussianMixtureModel(
                means=mixgauss_means,
                stds=mixgauss_stds,
                weights=mixgauss_weights,
            )
            gamma = np.abs(mixture.rvs(size=1))[0]
            phi = 2 * np.pi * np.random.random()
            gamma1 = gamma * np.cos(2 * phi)
            gamma2 = gamma * np.sin(2 * phi)
            self._gamma = [gamma1, gamma2]
        if not hasattr(self, "_kappa"):
            self._kappa = np.random.normal(loc=0, scale=0.05)
        return self._gamma[0], self._gamma[1], self._kappa

    def deflector_magnitude(self, band):
        """Apparent magnitude of the deflector for a given band.

        :param band: imaging band
        :type band: string
        :return: magnitude of deflector in given band
        """
        return self.deflector.magnitude(band=band)

    def point_source_arrival_times(self):
        """Arrival time of images relative to a straight line without lensing. Negative
        values correspond to images arriving earlier, and positive signs correspond to
        images arriving later.

        :return: arrival times for each image [days]
        :rtype: numpy array
        """
        lens_model_list, kwargs_lens = self.deflector_mass_model_lenstronomy()
        lens_model = LensModel(
            lens_model_list=lens_model_list,
            cosmo=self.cosmo,
            z_lens=self.deflector_redshift,
            z_source=self.source_redshift,
        )
        x_image, y_image = self.point_source_image_positions()
        arrival_times = lens_model.arrival_time(
            x_image, y_image, kwargs_lens=kwargs_lens
        )
        return arrival_times

    def image_observer_times(self, t_obs):
        """Calculates time of the source at the different images, not correcting for
        redshifts, but for time delays. The time is relative to the first arriving
        image.

        :param t_obs: time of observation [days]. It could be a single observation time
            or an array of observation time.
        :return: time of the source when seen in the different images (without redshift
            correction)
        :rtype: numpy array. Each element of the array corresponds to different image
            observation times.
        """
        arrival_times = self.point_source_arrival_times()
        if type(t_obs) is np.ndarray and len(t_obs) > 1:
            observer_times = (
                t_obs[:, np.newaxis] + arrival_times - np.min(arrival_times)
            ).T
        else:
            observer_times = (t_obs + arrival_times - np.min(arrival_times))[
                :, np.newaxis
            ]

        return observer_times

<<<<<<< HEAD
    def point_source_magnitude(self, band, lensed=False, time=None, 
                               molet=False):
=======
    def point_source_magnitude(
        self, band, lensed=False, time=None, micro_lensing=False
    ):
>>>>>>> 42c99e9b
        """Point source magnitude, either unlensed (single value) or lensed (array) with
        macro- and micro model magnifications.

        :param band: imaging band
        :type band: string
        :param lensed: if True, returns the lensed magnified magnitude
        :type lensed: bool
        :param time: time is an image observation time in units of days. If None,
            provides magnitude without variability.
<<<<<<< HEAD
        :param molet: if using molet to produce the lensed 
         magnification
        :type molet: bool
=======
        :param micro_lensing: if using micro-lensing code to produce the lensed
            magnification
        :type micro_lensing: bool
>>>>>>> 42c99e9b
        :return: point source magnitude
        """
        if molet is True:
            if lensed is False:
<<<<<<< HEAD
                raise ValueError("The input variable lensed cannot be False while the"
                                  "the input variable molet is True.")
            else:
                return self.point_source_magnitude_molet(band=band, time=time)
        else:
            return self._point_source_magnitude(band=band, lensed=lensed, time=time)
        
=======
                raise ValueError(
                    "The input variable lensed cannot be False while the"
                    "the input variable micro_lensing is True."
                )
            else:
                return self.point_source_magnitude_with_micro_lensing(
                    band=band, time=time
                )
        else:
            return self._point_source_magnitude(self, band, lensed=False, time=None)

>>>>>>> 42c99e9b
    def _point_source_magnitude(self, band, lensed=False, time=None):
        """Point source magnitude, either unlensed (single value) or lensed (array) with
        macro-model magnifications.

        # TODO: time-variability with micro-lensing

        :param band: imaging band
        :type band: string
        :param lensed: if True, returns the lensed magnified magnitude
        :type lensed: bool
        :param time: time is an image observation time in units of days. If None,
            provides magnitude without variability.
        :return: point source magnitude
        """
        # TODO: might have to change conventions between extended and point source
        if lensed:
            magnif = self.point_source_magnification()
            magnif_log = 2.5 * np.log10(abs(magnif))
            if time is not None:
                time = time
                image_observed_times = self.image_observer_times(time)
                variable_magnitude = self.source.point_source_magnitude(
                    band,
                    image_observation_times=image_observed_times,
                )
                lensed_variable_magnitude = (
                    variable_magnitude - magnif_log[:, np.newaxis]
                )
                return lensed_variable_magnitude
            else:
                source_mag_unlensed = self.source.point_source_magnitude(band)
                magnified_mag_list = []
                for i in range(len(magnif_log)):
                    magnified_mag_list.append(source_mag_unlensed - magnif_log[i])
                return np.array(magnified_mag_list)
        return self.source.point_source_magnitude(band, image_observation_times=time)

    def point_source_magnitude_molet(self, band, time, **kwargs_molet):
        """Return image magnitudes at a given observer time.

        :param band: imaging band
        :type band: string
        :param time: time is an image observation time in units of days. If None,
            provides magnitude without variability.
        :return: point source magnitude (lensed (incl. micro-lensing))
        """
        # coolest convention of lens model (or kappa, gamma, kappa_star)
        lens_model_list, kwargs_lens = self.deflector_mass_model_lenstronomy()
        lens_model = LensModel(lens_model_list=lens_model_list)
        x, y = self.point_source_image_positions()
        f_xx, f_xy, f_yx, f_yy = lens_model.hessian(x=x, y=y, kwargs=kwargs_lens)
        kappa = 1 / 2.0 * (f_xx + f_yy)
        gamma1 = 1.0 / 2 * (f_xx - f_yy)
        gamma2 = f_xy
        gamma = np.sqrt(gamma1**2 + gamma2**2)
        ra_image, dec_image = self.point_source_image_positions()
        kappa_star = self.kappa_star(ra=ra_image, dec=dec_image)
        image_observed_times = self.image_observer_times(time)

        # quasar disk model at given time(s) (either time-variable or static

        # ===============
        # call MOLET with
        # kappa: lensing convergence at image position
        # gamma: shear strength at image position
        # kappa_star: stellar convergence at image position
        # image_observed_times: time of the source at the different images, not correcting for
        #         redshifts, but for time delays. The time is relative to the first arriving
        #         image.
        # band: photometric band, potentially changing to transmission curve
        # kwargs_molet: additional (optional) dictionary of settings required by molet that do not depend on
        #         the Lens() class
        # ===============

        # TODO: in what format should be the 2d source profile be stored (as it is time- and wavelength dependent)
        # TODO: do we create full light curves (and save it in cache) or call it each time
<<<<<<< HEAD
        
        #we can use this to get intrinsic brightness of a source at image observation 
        # time. Here, we are storing source profile as dictionary of observation time 
        # and magnitude but need to decide what format molet needs. I checked with molet
        #  and it says format should be in the form given below.
        source_profile = [{"time":list(self.source.lightcurve_time), 
                          "signal":list(self._point_source_magnitude(band=band, 
                                    lensed=False, time=self.source.lightcurve_time))}]
        #using source profile, kappa, gamma, kappa_star, image_observed_time molet 
        # should return lightcurve of each images. The lightcurve can be a interpolated 
        # function or a dictionary of observation time and magnitudes in specified band 
        # as given below.
        #This molet_output is temporary. Once we call molet, this will be actual molet 
        # output.
        molet_output = [{"time": list(self.source.lightcurve_time),
                         "magnitude": np.lnspace(
                             23, 34, len(self.source.lightcurve_time))}, 
                         {"time": list(self.source.lightcurve_time),
                         "magnitude": np.lnspace(
                             24, 36, len(self.source.lightcurve_time))}]
        # molet_output can be molet_output = [interp_lightcurve_image1, 
        # interp_lightcurve_image2]
        
        #calls interpolated functions for each images and saves magnitudes at given
        # observation time.
        variable_magnitudes = []
        for i in range(len(molet_output)):
            variable_magnitudes.append(function_or_dictionary(molet_output[i])(
                image_observed_times[i]))
        return np.array(variable_magnitudes)
        
=======

        magnitude_without_microlensing = self._point_source_magnitude(
            band=band, lensed=True, time=self.source.lightcurve_time
        )
        # list of interpolated lightcurves. 1st lightcurve corresponds to the first
        # ariving image, 2nd lightcurve corresponds to the second ariving image and
        # so on.
        interpolated_lightcurves = []
        for i in range(len(magnitude_without_microlensing)):
            light_curve_image = {
                "MJD": self.source.lightcurve_time,
                f"ps_mag_image{i}": magnitude_without_microlensing[i],
            }
            # Create the interpolated lightcurve and add it to the list
            interpolated_lightcurves.append(
                LightCurveInterpolation(light_curve_image).interpolation
            )
        return 0
>>>>>>> 42c99e9b

    def extended_source_magnitude(self, band, lensed=False):
        """Unlensed apparent magnitude of the extended source for a given band (assumes
        that size is the same for different bands)

        :param band: imaging band
        :type band: string
        :param lensed: if True, returns the lensed magnified magnitude
        :type lensed: bool
        :return: magnitude of source in given band
        """
        # band_string = str("mag_" + band)
        # TODO: might have to change conventions between extended and point source
        source_mag = self.source.extended_source_magnitude(band)
        if lensed:
            mag = self.extended_source_magnification()
            return source_mag - 2.5 * np.log10(mag)
        return source_mag

    def point_source_magnification(self):
        """Macro-model magnification of point sources.

        :return: signed magnification of point sources in same order as image positions
        """
        if not hasattr(self, "_ps_magnification"):
            lens_model_list, kwargs_lens = self.deflector_mass_model_lenstronomy()
            lensModel = LensModel(lens_model_list=lens_model_list)
            img_x, img_y = self.point_source_image_positions()
            self._ps_magnification = lensModel.magnification(img_x, img_y, kwargs_lens)
        return self._ps_magnification

    def extended_source_magnification(self):
        """Compute the extended lensed surface brightness and calculates the integrated
        flux-weighted magnification factor of the extended host galaxy.

        :return: integrated magnification factor of host magnitude
        """
        if not hasattr(self, "_extended_source_magnification"):
            kwargs_model, kwargs_params = self.lenstronomy_kwargs(band=None)
            lightModel = LightModel(
                light_model_list=kwargs_model.get("source_light_model_list", [])
            )
            lensModel = LensModel(
                lens_model_list=kwargs_model.get("lens_model_list", [])
            )
            theta_E = self.einstein_radius
            center_source = self.source.extended_source_position(
                center_lens=self.deflector_position, draw_area=self.test_area
            )

            kwargs_source_mag = kwargs_params["kwargs_source"]
            kwargs_source_amp = data_util.magnitude2amplitude(
                lightModel, kwargs_source_mag, magnitude_zero_point=0
            )

            num_pix = 200
            delta_pix = theta_E * 4 / num_pix
            x, y = util.make_grid(numPix=num_pix, deltapix=delta_pix)
            x += center_source[0]
            y += center_source[1]
            beta_x, beta_y = lensModel.ray_shooting(x, y, kwargs_params["kwargs_lens"])
            flux_lensed = np.sum(
                lightModel.surface_brightness(beta_x, beta_y, kwargs_source_amp)
            )
            flux_no_lens = np.sum(
                lightModel.surface_brightness(x, y, kwargs_source_amp)
            )
            if flux_no_lens > 0:
                self._extended_source_magnification = flux_lensed / flux_no_lens
            else:
                self._extended_source_magnification = 0
        return self._extended_source_magnification

    def lenstronomy_kwargs(self, band=None):
        """Generates lenstronomy dictionary conventions for the class object.

        :param band: imaging band, if =None, will result in un-normalized amplitudes
        :type band: string or None
        :return: lenstronomy model and parameter conventions
        """
        lens_mass_model_list, kwargs_lens = self.deflector_mass_model_lenstronomy()
        (
            lens_light_model_list,
            kwargs_lens_light,
        ) = self.deflector.light_model_lenstronomy(band=band)

        kwargs_model = {
            "lens_light_model_list": lens_light_model_list,
            "lens_model_list": lens_mass_model_list,
        }

        sources, sources_kwargs = self.source_light_model_lenstronomy(band=band)
        # ensure that only the models that exist are getting added to kwargs_model
        for k in sources.keys():
            kwargs_model[k] = sources[k]

        kwargs_source = sources_kwargs["kwargs_source"]
        kwargs_ps = sources_kwargs["kwargs_ps"]

        kwargs_params = {
            "kwargs_lens": kwargs_lens,
            "kwargs_source": kwargs_source,
            "kwargs_lens_light": kwargs_lens_light,
            "kwargs_ps": kwargs_ps,
        }

        return kwargs_model, kwargs_params

    def deflector_mass_model_lenstronomy(self):
        """Returns lens model instance and parameters in lenstronomy conventions.

        :return: lens_model_list, kwargs_lens
        """
        if self.deflector.deflector_type in ["EPL", "NFW_HERNQUIST", "NFW_CLUSTER"]:
            lens_mass_model_list, kwargs_lens = self.deflector.mass_model_lenstronomy(
                lens_cosmo=self._lens_cosmo
            )
        else:
            raise ValueError(
                "Deflector model %s not supported for lenstronomy model"
                % self.deflector.deflector_type
            )
        # adding line-of-sight structure
        gamma1, gamma2, kappa_ext = self.los_linear_distortions()
        kwargs_lens.append({"gamma1": gamma1, "gamma2": gamma2, "ra_0": 0, "dec_0": 0})
        kwargs_lens.append({"kappa": kappa_ext, "ra_0": 0, "dec_0": 0})
        lens_mass_model_list.append("SHEAR")
        lens_mass_model_list.append("CONVERGENCE")

        return lens_mass_model_list, kwargs_lens

    def deflector_light_model_lenstronomy(self, band):
        """Returns lens model instance and parameters in lenstronomy conventions.

        :param band: imaging band
        :type band: str
        :return: lens_light_model_list, kwargs_lens_light
        """
        return self.deflector.light_model_lenstronomy(band=band)

    def source_light_model_lenstronomy(self, band=None, molet=False):
        """Returns source light model instance and parameters in lenstronomy
        conventions, which includes extended sources and point sources.

        :param band: imaging band
        :type band: string
        :param molet: if using MOLET to produce the lensed magnification
        :type molet: bool
        :return: source_light_model_list, kwargs_source_light
        """
        source_models = {}
        all_source_kwarg_dict = {}
        if (
            self._source_type == "extended"
            or self._source_type == "point_plus_extended"
        ):

            if self.light_profile == "single_sersic":
                source_models["source_light_model_list"] = ["SERSIC_ELLIPSE"]
            else:
                source_models["source_light_model_list"] = [
                    "SERSIC_ELLIPSE",
                    "SERSIC_ELLIPSE",
                ]
            kwargs_source = self.source.kwargs_extended_source_light(
                draw_area=self.test_area,
                center_lens=self.deflector_position,
                band=band,
                light_profile_str=self.light_profile,
            )
        else:
            # source_models['source_light_model_list'] = None
            kwargs_source = None

        if (
            self._source_type == "point_source"
            or self._source_type == "point_plus_extended"
        ):
            source_models["point_source_model_list"] = ["LENSED_POSITION"]
            img_x, img_y = self.point_source_image_positions()
            if band is None:
                image_magnitudes = np.abs(self.point_source_magnification())
            else:
                image_magnitudes = self.point_source_magnitude(
                    band=band, lensed=True, molet=molet
                )
            kwargs_ps = [
                {"ra_image": img_x, "dec_image": img_y, "magnitude": image_magnitudes}
            ]
        else:
            # source_models['point_source_model'] = None
            kwargs_ps = None
        all_source_kwarg_dict["kwargs_source"] = kwargs_source
        all_source_kwarg_dict["kwargs_ps"] = kwargs_ps
        return source_models, all_source_kwarg_dict

    def kappa_star(self, ra, dec):
        """Computes the stellar surface density at location (ra, dec) in units of
        lensing convergence.

        :param ra: position in the image plane
        :param dec: position in the image plane
        :return: kappa_star
        """
        stellar_mass = self.deflector_stellar_mass()
        kwargs_model, kwargs_params = self.lenstronomy_kwargs(band=None)
        lightModel = LightModel(
            light_model_list=kwargs_model.get("lens_light_model_list", [])
        )
        kwargs_lens_light_mag = kwargs_params["kwargs_lens_light"]
        kwargs_lens_light_amp = data_util.magnitude2amplitude(
            lightModel, kwargs_lens_light_mag, magnitude_zero_point=0
        )

        total_flux = lightModel.total_flux(kwargs_lens_light_amp)  # integrated flux
        flux_local = lightModel.surface_brightness(
            ra, dec, kwargs_lens_light_amp
        )  # surface brightness per arcsecond square
        kappa_star = (
            flux_local / total_flux * stellar_mass / self._lens_cosmo.sigma_crit_angle
        )
        return kappa_star


def image_separation_from_positions(image_positions):
    """Calculate image separation in arc-seconds; if there are only two images, the
    separation between them is returned; if there are more than 2 images, the maximum
    separation is returned.

    :param image_positions: list of image positions in arc-seconds
    :return: image separation in arc-seconds
    """
    if len(image_positions[0]) == 2:
        image_separation = np.sqrt(
            (image_positions[0][0] - image_positions[0][1]) ** 2
            + (image_positions[1][0] - image_positions[1][1]) ** 2
        )
    else:
        coords = np.stack((image_positions[0], image_positions[1]), axis=-1)
        separations = np.sqrt(
            np.sum((coords[:, np.newaxis] - coords[np.newaxis, :]) ** 2, axis=-1)
        )
        image_separation = np.max(separations)
    return image_separation


def theta_e_when_source_infinity(deflector_dict=None, v_sigma=None):
    """Calculate Einstein radius in arc-seconds for a source at infinity.

    :param deflector_dict: deflector properties
    :param v_sigma: velocity dispersion in km/s
    :return: Einstein radius in arc-seconds
    """
    if v_sigma is None:
        if deflector_dict is None:
            raise ValueError("Either deflector_dict or v_sigma must be provided")
        else:
            v_sigma = deflector_dict["vel_disp"]

    theta_E_infinity = (
        4 * np.pi * (v_sigma * 1000.0 / constants.c) ** 2 / constants.arcsec
    )
    return theta_E_infinity<|MERGE_RESOLUTION|>--- conflicted
+++ resolved
@@ -11,15 +11,9 @@
 from slsim.ParamDistributions.gaussian_mixture_model import GaussianMixtureModel
 from lenstronomy.Util import util, data_util
 from slsim.lensed_system_base import LensedSystemBase
-<<<<<<< HEAD
 from slsim.Sources.SourceVariability.light_curve_interpolation import \
     LightCurveInterpolation
 from slsim.Util.param_util import function_or_dictionary
-=======
-from slsim.Sources.SourceVariability.light_curve_interpolation import (
-    LightCurveInterpolation,
-)
->>>>>>> 42c99e9b
 import warnings
 
 
@@ -431,14 +425,8 @@
 
         return observer_times
 
-<<<<<<< HEAD
     def point_source_magnitude(self, band, lensed=False, time=None, 
                                molet=False):
-=======
-    def point_source_magnitude(
-        self, band, lensed=False, time=None, micro_lensing=False
-    ):
->>>>>>> 42c99e9b
         """Point source magnitude, either unlensed (single value) or lensed (array) with
         macro- and micro model magnifications.
 
@@ -448,20 +436,13 @@
         :type lensed: bool
         :param time: time is an image observation time in units of days. If None,
             provides magnitude without variability.
-<<<<<<< HEAD
         :param molet: if using molet to produce the lensed 
          magnification
         :type molet: bool
-=======
-        :param micro_lensing: if using micro-lensing code to produce the lensed
-            magnification
-        :type micro_lensing: bool
->>>>>>> 42c99e9b
         :return: point source magnitude
         """
         if molet is True:
             if lensed is False:
-<<<<<<< HEAD
                 raise ValueError("The input variable lensed cannot be False while the"
                                   "the input variable molet is True.")
             else:
@@ -469,19 +450,6 @@
         else:
             return self._point_source_magnitude(band=band, lensed=lensed, time=time)
         
-=======
-                raise ValueError(
-                    "The input variable lensed cannot be False while the"
-                    "the input variable micro_lensing is True."
-                )
-            else:
-                return self.point_source_magnitude_with_micro_lensing(
-                    band=band, time=time
-                )
-        else:
-            return self._point_source_magnitude(self, band, lensed=False, time=None)
-
->>>>>>> 42c99e9b
     def _point_source_magnitude(self, band, lensed=False, time=None):
         """Point source magnitude, either unlensed (single value) or lensed (array) with
         macro-model magnifications.
@@ -558,7 +526,6 @@
 
         # TODO: in what format should be the 2d source profile be stored (as it is time- and wavelength dependent)
         # TODO: do we create full light curves (and save it in cache) or call it each time
-<<<<<<< HEAD
         
         #we can use this to get intrinsic brightness of a source at image observation 
         # time. Here, we are storing source profile as dictionary of observation time 
@@ -590,26 +557,6 @@
                 image_observed_times[i]))
         return np.array(variable_magnitudes)
         
-=======
-
-        magnitude_without_microlensing = self._point_source_magnitude(
-            band=band, lensed=True, time=self.source.lightcurve_time
-        )
-        # list of interpolated lightcurves. 1st lightcurve corresponds to the first
-        # ariving image, 2nd lightcurve corresponds to the second ariving image and
-        # so on.
-        interpolated_lightcurves = []
-        for i in range(len(magnitude_without_microlensing)):
-            light_curve_image = {
-                "MJD": self.source.lightcurve_time,
-                f"ps_mag_image{i}": magnitude_without_microlensing[i],
-            }
-            # Create the interpolated lightcurve and add it to the list
-            interpolated_lightcurves.append(
-                LightCurveInterpolation(light_curve_image).interpolation
-            )
-        return 0
->>>>>>> 42c99e9b
 
     def extended_source_magnitude(self, band, lensed=False):
         """Unlensed apparent magnitude of the extended source for a given band (assumes
