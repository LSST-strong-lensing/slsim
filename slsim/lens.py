import copy

import numpy as np
from lenstronomy.Analysis.lens_profile import LensProfileAnalysis
from lenstronomy.Cosmo.lens_cosmo import LensCosmo
from lenstronomy.LensModel.lens_model import LensModel
from lenstronomy.LensModel.Solver.lens_equation_solver import LensEquationSolver
from lenstronomy.LensModel.Solver.lens_equation_solver import (
    analytical_lens_model_support,
)
from slsim.Util.param_util import ellipticity_slsim_to_lenstronomy
from lenstronomy.LightModel.light_model import LightModel
from lenstronomy.Util import constants
from lenstronomy.Util import data_util
from lenstronomy.Util import util

from slsim.lensed_system_base import LensedSystemBase
<<<<<<< HEAD
=======
from slsim.Util.param_util import function_or_dictionary
import warnings
>>>>>>> 0643dfa0


class Lens(LensedSystemBase):
    """Class to manage individual lenses."""

    def __init__(
        self,
        source_class,
        deflector_class,
        cosmo,
        lens_equation_solver="lenstronomy_analytical",
        test_area=4 * np.pi,
        magnification_limit=0.01,
        los_class=None,
    ):
        """

        :param source_class: A Source class instance or list of Source class instance
        :type source_class: Source class instance from slsim.Sources.source. Eg:
         source_class=Source(
            source_dict=source_dict,
            variability_model=variability_model,
            kwargs_variability=kwargs_variability,
            sn_type=sn_type,
            sn_absolute_mag_band=sn_absolute_mag_band,
            sn_absolute_zpsys=sn_absolute_zpsys,
            cosmo=cosmo,
            lightcurve_time=lightcurve_time,
            sn_modeldir=sn_modeldir,
            agn_driving_variability_model=agn_driving_variability_model,
            agn_driving_kwargs_variability=agn_driving_kwargs_variability,
            source_type=source_type,
            light_profile=light_profile,
        ). See the Source class documentation.
        :param deflector_class: deflector instance
        :type deflector_class: Deflector class instance from slsim.Deflectors.deflector
         Eg: deflector_class = Deflector(
            deflector_type=deflector_type,
            deflector_dict=deflector_dict,
        ). See the Deflector class documentation.
        :param cosmo: astropy.cosmology instance
        :param lens_equation_solver: type of lens equation solver; currently supporting
         "lenstronomy_analytical" and "lenstronomy_general"
        :type lens_equation_solver: str
        :param test_area: solid angle around one lensing galaxies to be investigated
            on (in arc-seconds^2)
        :param magnification_limit: absolute lensing magnification lower limit to
            register a point source (ignore highly de-magnified images)
        :type magnification_limit: float >= 0
        :param los_class: line of sight dictionary (optional, takes these values instead of drawing from distribution)
        :type los_class: ~LOSIndividual() class object
        """
        super().__init__(
            source_class=source_class,
            deflector_class=deflector_class,
            los_class=los_class,
        )
        self.cosmo = cosmo
        self.test_area = test_area
        self._lens_equation_solver = lens_equation_solver
        self._magnification_limit = magnification_limit

        if isinstance(source_class, list):
            self.source = source_class
            # chose a highest resdshift source to use conventionally use in lens
            #  mass model.
            self.max_redshift_source_class = max(
                self.source, key=lambda obj: obj.redshift
            )
            self.source_number = len(self.source)
            self._max_redshift_source_index = self.source.index(
                self.max_redshift_source_class
            )
        else:
            self.source = [source_class]
            self.source_number = 1
            # this is for single source case. self.max_redshift_source_class and
            # self.source are the same class. The difference is only that one is in the
            #  form of list and other is just a Source instance. This is done just for
            # the completion of routine to make things consistent in both single source
            # and double source case.
            self.max_redshift_source_class = source_class
            self._max_redshift_source_index = 0
        self._source_type = self.max_redshift_source_class.source_type
        # we conventionally use highest source redshift in the lens cosmo.
        self._lens_cosmo = LensCosmo(
            z_lens=self.deflector.redshift,
            z_source=self.max_redshift_source_class.redshift,
            cosmo=self.cosmo,
        )

        self._los_linear_distortions_cache = None
        self.los_config = los_config
        if self.los_config is None:
            self.los_config = LOSConfig()

    @property
    def image_number(self):
        """Number of images in the lensing configuration.

        :return: number of images
        """
        return [len(pos[0]) for pos in self.point_source_image_positions()]

    @property
    def deflector_position(self):
        """Center of the deflector position.

        :return: [x_pox, y_pos] in arc seconds
        """
        return self.deflector.deflector_center

    def extended_source_image_positions(self):
        """Returns extended source image positions by solving the lens equation
        for each source.

        :return: list of (x-pos, y-pos)
        """
        if not hasattr(self, "_es_image_positions"):
            self._es_image_position_list = []
            for source in self.source:
                self._es_image_position_list.append(
                    self._extended_source_image_positions(source)
                )
        return self._es_image_position_list

    def _extended_source_image_positions(self, source):
        """Returns extended source image positions by solving the lens equation
        for a single source.

        :param source: Source class instance. The redshift of this
            source is used in the LensModel.
        :return: x-pos, y-pos
        """

        lens_model_list, kwargs_lens = self.deflector_mass_model_lenstronomy()
        lens_model_class = LensModel(
            lens_model_list=lens_model_list,
            z_lens=self.deflector_redshift,
            z_source_convention=self.max_redshift_source_class.redshift,
            multi_plane=False,
            z_source=source.redshift,
        )
        lens_eq_solver = LensEquationSolver(lens_model_class)
        source_pos_x, source_pos_y = source.extended_source_position(
            center_lens=self.deflector_position, draw_area=self.test_area
        )
        if (
            self._lens_equation_solver == "lenstronomy_analytical"
            and analytical_lens_model_support(lens_model_list) is True
        ):
            solver = "analytical"
        else:
            solver = "lenstronomy"
        einstein_radius = self._einstein_radius(source)
        self._image_positions = lens_eq_solver.image_position_from_source(
            source_pos_x,
            source_pos_y,
            kwargs_lens,
            solver=solver,
            search_window=einstein_radius * 6,
            min_distance=einstein_radius * 6 / 200,
            magnification_limit=self._magnification_limit,
        )
        return self._image_positions

    def point_source_image_positions(self):
        """Returns point source image positions by solving the lens equation
        for all sources. In the absence of a point source, this function
        returns the solution for the center of the extended source.

        :return: list of (x-pos, y-pos) for each source
        """
        if not hasattr(self, "_ps_image_position_list"):
            self._ps_image_position_list = []
            for source in self.source:
                self._ps_image_position_list.append(
                    self._point_source_image_positions(source)
                )
        return self._ps_image_position_list

    def _point_source_image_positions(self, source):
        """Returns point source image positions by solving the lens equation
        for a single source. In the absence of a point source, this function
        returns the solution for the center of the extended source.

        :param source: Source class instance. The redshift of this
            source is used in the LensModel.
        :return: x-pos, y-pos
        """
        lens_model_list, kwargs_lens = self.deflector_mass_model_lenstronomy()
        lens_model_class = LensModel(
            lens_model_list=lens_model_list,
            z_lens=self.deflector_redshift,
            z_source_convention=self.max_redshift_source_class.redshift,
            multi_plane=False,
            z_source=source.redshift,
        )
        lens_eq_solver = LensEquationSolver(lens_model_class)
        point_source_pos_x, point_source_pos_y = source.point_source_position(
            center_lens=self.deflector_position, draw_area=self.test_area
        )

        # uses analytical lens equation solver in case it is supported by lenstronomy for speed-up
        if (
            self._lens_equation_solver == "lenstronomy_analytical"
            and analytical_lens_model_support(lens_model_list) is True
        ):
            solver = "analytical"
        else:
            solver = "lenstronomy"
        einstein_radius = self._einstein_radius(source)
        self._point_image_positions = lens_eq_solver.image_position_from_source(
            point_source_pos_x,
            point_source_pos_y,
            kwargs_lens,
            solver=solver,
            search_window=einstein_radius * 6,
            min_distance=einstein_radius * 6 / 200,
            magnification_limit=self._magnification_limit,
        )
        return self._point_image_positions

    def validity_test(
        self, min_image_separation=0, max_image_separation=10, mag_arc_limit=None
    ):
        """Check whether multiple lensing configuration matches selection and
        plausibility criteria.

        :param min_image_separation: minimum image separation
        :param max_image_separation: maximum image separation
        :param mag_arc_limit: dictionary with key of bands and values of
            magnitude limits of integrated lensed arc
        :type mag_arc_limit: dict with key of bands and values of
            magnitude limits
        :return: A boolean or dict of boolean.
        """
        validity_results = {}
        for index, source in enumerate(self.source):
            validity_results[index] = self._validity_test(
                source,
                min_image_separation=min_image_separation,
                max_image_separation=max_image_separation,
                mag_arc_limit=mag_arc_limit,
                source_index=index,
            )
        if len(validity_results) == 1:
            return validity_results[0]
        else:
            return validity_results

    def _validity_test(
        self,
        source,
        min_image_separation=0,
        max_image_separation=10,
        mag_arc_limit=None,
        source_index=None,
    ):
        """Check whether a single lensing configuration matches selection and
        plausibility criteria.

        :param min_image_separation: minimum image separation
        :param max_image_separation: maximum image separation
        :param mag_arc_limit: dictionary with key of bands and values of
            magnitude limits of integrated lensed arc
        :type mag_arc_limit: dict with key of bands and values of
            magnitude limits
        :param source_index: index of a source in source list.
        :return: boolean
        """

        # Criteria 1:The redshift of the lens (z_lens) must be less than the
        # redshift of the source (z_source).
        z_lens = self.deflector.redshift
        z_source = source.redshift
        if z_lens >= z_source:
            return False

        # Criteria 2: The angular Einstein radius of the lensing configuration (theta_E)
        # times 2 must be greater than or equal to the minimum image separation
        # (min_image_separation) and less than or equal to the maximum image
        # separation (max_image_separation).
        if (
            not min_image_separation
            <= 2 * self._einstein_radius(source)
            <= max_image_separation
        ):
            return False

        # Criteria 3: The distance between the lens center and the source position
        # must be less than or equal to the angular Einstein radius
        # of the lensing configuration (times sqrt(2)).
        center_lens, center_source = (
            self.deflector_position,
            source.point_source_position(
                center_lens=self.deflector_position, draw_area=self.test_area
            ),
        )
        if (
            np.sum((center_lens - center_source) ** 2)
            > self._einstein_radius(source) ** 2 * 2
        ):
            return False

        # Criteria 4: The lensing configuration must produce at least two SL images.
        image_positions = self._point_source_image_positions(source)
        if len(image_positions[0]) < 2:
            return False

        # Criteria 5: The maximum separation between any two image positions must be
        # greater than or equal to the minimum image separation and less than or
        # equal to the maximum image separation.
        image_separation = image_separation_from_positions(image_positions)
        if not min_image_separation <= image_separation <= max_image_separation:
            return False

        # Criteria 6: (optional)
        # compute the magnified brightness of the lensed extended arc for different
        # bands at least in one band, the magnitude has to be brighter than the limit
        if mag_arc_limit is not None and source.source_type in [
            "extended",
            "point_plus_extended",
        ]:
            # makes sure magnification of extended source is only used when there is
            # an extended source
            bool_mag_limit = False
            host_mag = self._extended_single_source_magnification(source, source_index)
            for band, mag_limit_band in mag_arc_limit.items():
                mag_source = self._extended_source_magnitude(band, source, source_index)
                mag_arc = mag_source - 2.5 * np.log10(
                    host_mag
                )  # lensing magnification results in a shift in magnitude
                if mag_arc < mag_limit_band:
                    bool_mag_limit = True
                    break
            if bool_mag_limit is False:
                return False
        # TODO make similar criteria for point source magnitudes
        return True
        # TODO: test for signal-to-noise ratio in surface brightness

    @property
    def deflector_redshift(self):
        """

        :return: lens redshift
        """
        return self.deflector.redshift

    @property
    def source_redshift_list(self):
        """

        :return: list of source redshifts
        """
        source_redshifts = []
        for source in self.source:
            source_redshifts.append(source.redshift)
        return source_redshifts

    @property
    def los_linear_distortions(self):
        """Line-of-sight distortions in shear and convergence.

        :return: kappa, gamma1, gamma2
        """
        kappa = self.los_class.convergence
        gamma1, gamma2 = self.los_class.shear
        return kappa, gamma1, gamma2

    @property
    def external_convergence(self):
        """

        :return: external convergence
        """
        return self.los_class.convergence

    @property
    def external_shear(self):
        """

        :return: the absolute external shear
        """
        gamma1, gamma2 = self.los_class.shear
        return (gamma1**2 + gamma2**2) ** 0.5

    @property
    def einstein_radius(self):
        """Einstein radius, from SIS approximation (coming from velocity
        dispersion) without line-of-sight correction.

        :return: list of einstein radius of each lens-source pair.
        """
        if not hasattr(self, "_theta_E_list"):
            self._theta_E_list = []
            for source in self.source:
                self._theta_E_list.append(self._einstein_radius(source))
        return self._theta_E_list

    def _einstein_radius(self, source):
        """Einstein radius, including external shear.

        :param source: Source class instance. The redshift of this
            source is used in the LensCosmo or LensModel.
        :return: einstein radius of a lens-source pair.
        """
        if self.deflector.redshift >= source.redshift:
            theta_E = 0
            return theta_E
        lens_model_list, kwargs_lens = self.deflector_mass_model_lenstronomy()
        lens_model = LensModel(
            lens_model_list=lens_model_list,
            z_lens=self.deflector_redshift,
            z_source_convention=self.max_redshift_source_class.redshift,
            multi_plane=False,
            z_source=source.redshift,
        )
        if self.deflector.deflector_type in ["EPL"]:
            kappa_ext_convention = self.los_class.convergence
            gamma_pl = self.deflector.halo_properties
            theta_E_convention = kwargs_lens[0]["theta_E"]
            if source.redshift == self.max_redshift_source_class.redshift:
                theta_E = theta_E_convention
                kappa_ext = kappa_ext_convention
            else:
                beta = self._lens_cosmo.beta_double_source_plane(
                    z_lens=self.deflector_redshift,
                    z_source_2=self.max_redshift_source_class.redshift,
                    z_source_1=source.redshift,
                )
                theta_E = theta_E_convention * beta ** (1.0 / (gamma_pl - 1))
                kappa_ext = kappa_ext_convention * beta

            theta_E /= (1 - kappa_ext) ** (1.0 / (gamma_pl - 1))
        else:
            # numerical solution for the Einstein radius
            lens_analysis = LensProfileAnalysis(lens_model=lens_model)
            kwargs_lens_ = copy.deepcopy(kwargs_lens)
            kwargs_lens_[0]["center_x"] = 0
            kwargs_lens_[0]["center_y"] = 0
            theta_E = lens_analysis.effective_einstein_radius(
                kwargs_lens_, r_min=1e-4, r_max=5e1, num_points=100
            )
        return theta_E

    def deflector_ellipticity(self):
        """

        :return: e1_light, e2_light, e1_mass, e2_mass
        """
        e1_light, e2_light = self.deflector.light_ellipticity
        e1_mass, e2_mass = self.deflector.mass_ellipticity
        return e1_light, e2_light, e1_mass, e2_mass

    def deflector_stellar_mass(self):
        """

        :return: stellar mass of deflector
        """
        return self.deflector.stellar_mass

    def deflector_velocity_dispersion(self):
        """

        :return: velocity dispersion [km/s]
        """
        return self.deflector.velocity_dispersion(cosmo=self.cosmo)

    def deflector_magnitude(self, band):
        """Apparent magnitude of the deflector for a given band.

        :param band: imaging band
        :type band: string
        :return: magnitude of deflector in given band
        """
        return self.deflector.magnitude(band=band)

    def point_source_arrival_times(self):
        """Arrival time of images relative to a straight line without lensing.
        Negative values correspond to images arriving earlier, and positive
        signs correspond to images arriving later. This is for single source.

        :return: list of arrival times for each image [days] for each
            source.
        :rtype: list of numpy array
        """
        arrival_times_list = []
        for source in self.source:
            arrival_times_list.append(self._point_source_arrival_times(source))
        return arrival_times_list

    def _point_source_arrival_times(self, source):
        """Arrival time of images relative to a straight line without lensing.
        Negative values correspond to images arriving earlier, and positive
        signs correspond to images arriving later.

        :return: arrival times for each image [days]
        :rtype: numpy array
        """
        lens_model_list, kwargs_lens = self.deflector_mass_model_lenstronomy()
        lens_model = LensModel(
            lens_model_list=lens_model_list,
            cosmo=self.cosmo,
            z_lens=self.deflector_redshift,
            z_source=source.redshift,
            z_source_convention=self.max_redshift_source_class.redshift,
            multi_plane=False,
        )
        x_image, y_image = self._point_source_image_positions(source)
        arrival_times = lens_model.arrival_time(
            x_image, y_image, kwargs_lens=kwargs_lens
        )
        return arrival_times

    def image_observer_times(self, t_obs):
        """Calculates time of the source at the different images, not
        correcting for redshifts, but for time delays. The time is relative to
        the first arriving image.

        :param t_obs: time of observation [days]. It could be a single
            observation time or an array of observation time.
        :return: time of the source when seen in the different images
            (without redshift correction)
        :rtype: list of numpy array. Each element of the array
            corresponds to different image observation times.
        """
        observer_times_list = []
        for source in self.source:
            observer_times_list.append(self._image_observer_times(source, t_obs))
        if self.source_number == 1:
            return observer_times_list[0]
        return observer_times_list

    def _image_observer_times(self, source, t_obs):
        """Calculates time of a source at the different images, not correcting
        for redshifts, but for time delays. The time is relative to the first
        arriving image.

        :param t_obs: time of observation [days]. It could be a single
            observation time or an array of observation time.
        :return: time of the source when seen in the different images
            (without redshift correction)
        :rtype: numpy array. Each element of the array corresponds to
            different image observation times.
        """
        arrival_times = self._point_source_arrival_times(source)
        if type(t_obs) is np.ndarray and len(t_obs) > 1:
            observer_times = (
                t_obs[:, np.newaxis] - arrival_times + np.min(arrival_times)
            ).T
        else:
            observer_times = (t_obs - arrival_times + np.min(arrival_times))[
                :, np.newaxis
            ]

        return observer_times

    def point_source_magnitude(self, band, lensed=False, time=None, molet=False):
        """Point source magnitude, either unlensed (single value) or lensed (array) with
<<<<<<< HEAD
        macro-model magnifications. This function provided
        magnitudes of all the sources.
=======
        macro- and micro model magnifications.

        :param band: imaging band
        :type band: string
        :param lensed: if True, returns the lensed magnified magnitude
        :type lensed: bool
        :param time: time is an image observation time in units of days. If None,
            provides magnitude without variability.
        :param molet: if using molet to produce the lensed magnification
        :type molet: bool
        :return: point source magnitude
        """
        if molet is True:
            if lensed is False:
                raise ValueError(
                    "The input variable lensed cannot be False while the"
                    "the input variable molet is True."
                )
            else:
                return self.point_source_magnitude_molet(band=band, time=time)
        else:
            return self._point_source_magnitude(band=band, lensed=lensed, time=time)

    def _point_source_magnitude(self, band, lensed=False, time=None):
        """Point source magnitude, either unlensed (single value) or lensed (array) with
        macro-model magnifications.
>>>>>>> 0643dfa0

        # TODO: time-variability with micro-lensing

        :param band: imaging band
        :type band: string
        :param lensed: if True, returns the lensed magnified magnitude
        :type lensed: bool
<<<<<<< HEAD
        :param time: time is an image observation time in units of days.
            If None, provides magnitude without variability.
        :param molet: if using MOLET to produce the lensed magnification
        :type molet: bool
        :return: list of point source magnitudes.
        """

        magnitude_list = []
        for source in self.source:
            magnitude_list.append(
                self._point_source_magnitude(band, source, lensed=lensed, time=time)
            )
        return magnitude_list

    def _point_source_magnitude(self, band, source, lensed=False, time=None):
        """Point source magnitude, either unlensed (single value) or lensed
        (array) with macro-model magnifications. This function does operation
        only for the single source.

        # TODO: time-variability with micro-lensing

        :param band: imaging band
        :type band: string
        :param lensed: if True, returns the lensed magnified magnitude
        :type lensed: bool
        :param time: time is a image observation time in units of days.
            If None, provides magnitude without variability.
        :return: point source magnitude of a single source
=======
        :param time: time is an image observation time in units of days. If None,
            provides magnitude without variability.
        :return: point source magnitude
>>>>>>> 0643dfa0
        """
        # TODO: might have to change conventions between extended and point source
        if lensed:
            magnif = self.point_source_magnification()
            magnif_log = 2.5 * np.log10(abs(magnif))
            if time is not None:
                time = time
                image_observed_times = self._image_observer_times(source, time)
                variable_magnitude = source.point_source_magnitude(
                    band,
                    image_observation_times=image_observed_times,
                )
                lensed_variable_magnitude = (
                    variable_magnitude - magnif_log[:, np.newaxis]
                )
                return lensed_variable_magnitude
            else:
                source_mag_unlensed = source.point_source_magnitude(band)
                magnified_mag_list = []
                for i in range(len(magnif_log)):
                    magnified_mag_list.append(source_mag_unlensed - magnif_log[i])
                return np.array(magnified_mag_list)
<<<<<<< HEAD
        return source.point_source_magnitude(band)
=======
        return self.source.point_source_magnitude(band, image_observation_times=time)
>>>>>>> 0643dfa0

    def point_source_magnitude_micro_lensing(self, band, time, **kwargs_micro_lensing):
        """Return image magnitudes at a given observer time.

        :param band: imaging band
        :type band: string
        :param time: time is an image observation time in units of days. If None,
            provides magnitude without variability.
        :return: point source magnitude (lensed (incl. micro-lensing))
        """
        # Get image observed times
        image_observed_times = self.image_observer_times(time)
        if not hasattr(self, "_molet_output"):
            self._molet_output = self._generate_molet_output(band, time, **kwargs_molet)

        # calls interpolated functions for each images and saves magnitudes at given
        # observation time.
        variable_magnitudes = []
        # This is the iteration through all images. Inside this, it checks whether
        # self._molet_output is an interpolated function or a dictionary.
        for i in range(len(self._molet_output)):
            variable_magnitudes.append(
                function_or_dictionary(self._molet_output[i])(image_observed_times[i])
            )
        return np.array(variable_magnitudes)

    def _generate_molet_output(self, band, time, **kwargs_molet):
        # coolest convention of lens model (or kappa, gamma, kappa_star)
        lens_model_list, kwargs_lens = self.deflector_mass_model_lenstronomy()
        lens_model = LensModel(lens_model_list=lens_model_list)
        x, y = self.point_source_image_positions()
        f_xx, f_xy, f_yx, f_yy = lens_model.hessian(x=x, y=y, kwargs=kwargs_lens)
        kappa = 1 / 2.0 * (f_xx + f_yy)
        gamma1 = 1.0 / 2 * (f_xx - f_yy)
        gamma2 = f_xy
        gamma = np.sqrt(gamma1**2 + gamma2**2)
        ra_image, dec_image = self.point_source_image_positions()
        kappa_star = self.kappa_star(ra=ra_image, dec=dec_image)
        image_observed_times = self.image_observer_times(time)

        # quasar disk model at given time(s) (either time-variable or static

        # ===============
        # call micro-lensing calculation with
        # kappa: lensing convergence at image position
        # gamma: shear strength at image position
        # kappa_star: stellar convergence at image position
        # image_observed_times: time of the source at the different images, not
        # correcting for redshifts, but for time delays. The time is relative to the
        # first arriving image.
        # band: photometric band, potentially changing to transmission curve
<<<<<<< HEAD
        # kwargs_micro_lensing: additional (optional) dictionary of settings required by micro-lensing calculation that do not depend on
        #         the Lens() class
=======
        # kwargs_molet: additional (optional) dictionary of settings required by molet
        # that do not depend on the Lens() class
>>>>>>> 0643dfa0
        # ===============

        # TODO: in what format should be the 2d source profile be stored (as it is
        # time- and wavelength dependent)
        # TODO: do we create full light curves (and save it in cache) or call it each
        # time

        # we can use this to get intrinsic brightness of a source at image observation
        # time. Here, we are storing source profile as dictionary of observation time
        # and magnitude but need to decide what format molet needs. I checked with molet
        #  and it says format should be in the form given below.
        source_profile = [
            {
                "time": list(self.source.lightcurve_time),
                "signal": list(
                    self._point_source_magnitude(
                        band=band, lensed=False, time=self.source.lightcurve_time
                    )
                ),
            }
        ]
        # using source profile, kappa, gamma, kappa_star, image_observed_time molet
        # should return lightcurve of each images. The lightcurve can be a interpolated
        # function or a dictionary of observation time and magnitudes in specified band
        # as given below.
        # This molet_output is temporary. Once we call molet, this will be an actual
        # molet output.
        image_lightcurve_list = [
            {
                "time": list(self.source.lightcurve_time),
                "magnitude": np.lnspace(23, 34, len(self.source.lightcurve_time)),
            },
            {
                "time": list(self.source.lightcurve_time),
                "magnitude": np.lnspace(24, 36, len(self.source.lightcurve_time)),
            },
        ]
        # molet_output can be molet_output = [interp_lightcurve_image1,
        # interp_lightcurve_image2]

        return image_lightcurve_list

    def extended_source_magnitude(self, band, lensed=False):
        """Unlensed apparent magnitude of the extended source for a given band
        (assumes that size is the same for different bands). This function
        gives gives magnitude for all the provided sources.

        :param band: imaging band
        :type band: string
        :param lensed: if True, returns the lensed magnified magnitude
        :type lensed: bool
        :return: magnitude of source in given band or list of magnitude
            of each source.
        """
        # band_string = str("mag_" + band)
        # TODO: might have to change conventions between extended and point source
        magnitude_list = []
        # loop through each source.
        for index, source in enumerate(self.source):
            magnitude_list.append(
                self._extended_source_magnitude(band, source, index, lensed=lensed)
            )
        return magnitude_list

    def _extended_source_magnitude(self, band, source, source_index, lensed=False):
        """Unlensed apparent magnitude of the extended source for a given band
        (assumes that size is the same for different bands). This function
        gives magnitude of a single source.

        :param band: imaging band
        :type band: string
        :param source: Source class instance
        :param source_index: index of a source in source list.
        :param lensed: if True, returns the lensed magnified magnitude
        :type lensed: bool
        :return: magnitude of source in given band
        """
        # band_string = str("mag_" + band)
        # TODO: might have to change conventions between extended and point source
        source_mag = source.extended_source_magnitude(band)
        if lensed:
            mag = self._extended_single_source_magnification(source, source_index)
            return source_mag - 2.5 * np.log10(mag)
        return source_mag

    def point_source_magnification(self):
        """Macro-model magnification of point sources. This function calculates
        magnification for each sources.

        :return: list of signed magnification of point sources in same
            order as image positions.
        """
        if not hasattr(self, "_ps_magnification_list"):
            self._ps_magnification_list = []
            for source in self.source:
                self._ps_magnification_list.append(
                    self._point_source_magnification(source)
                )
        return self._ps_magnification_list

    def _point_source_magnification(self, source):
        """Macro-model magnification of a point source. This is for a single
        source.

        :param source: Source class instance. The redshift of this
            source is used in the LensModel.
        :return: signed magnification of a point source in same order as
            image positions
        """
        lens_model_list, kwargs_lens = self.deflector_mass_model_lenstronomy()
        lensModel = LensModel(
            lens_model_list=lens_model_list,
            z_lens=self.deflector_redshift,
            z_source_convention=self.max_redshift_source_class.redshift,
            multi_plane=False,
            z_source=source.redshift,
        )
        img_x, img_y = self._point_source_image_positions(source)
        self._ps_magnification = lensModel.magnification(img_x, img_y, kwargs_lens)
        return self._ps_magnification

    def extended_source_magnification(self):
        """Compute the extended lensed surface brightness and calculates the
        integrated flux-weighted magnification factor of each extended host
        galaxy .

        :return: list of integrated magnification factor of host
            magnitude for each source
        """
        # TODO: add source redshift in ray_shooting. Wait for lenstronomy new version.

        if not hasattr(self, "_extended_source_magnification_list"):
            self._extended_source_magnification_list = []
            for index, source in enumerate(self.source):
                self._extended_source_magnification_list.append(
                    self._extended_single_source_magnification(source, index)
                )
        return self._extended_source_magnification_list

    def _extended_single_source_magnification(self, source, source_index):
        """Compute the extended lensed surface brightness and calculates the
        integrated flux-weighted magnification factor of the extended host
        galaxy. This function does the operation for single source.

        :param source: Source class instance
        :param source_index: index of a source in source list.
        :return: integrated magnification factor of host magnitude
        """
        lens_mass_model_list, kwargs_lens = self.deflector_mass_model_lenstronomy()
        light_model_list = source.extended_source_light_model()
        kwargs_source_mag = source.kwargs_extended_source_light(
            center_lens=self.deflector_position, draw_area=self.test_area
        )

        lightModel = LightModel(light_model_list=light_model_list)
        lensModel = LensModel(
            lens_model_list=lens_mass_model_list,
            z_lens=self.deflector_redshift,
            z_source_convention=self.max_redshift_source_class.redshift,
            multi_plane=False,
            z_source=source.redshift,
        )
        theta_E = self._einstein_radius(source)
        center_source = source.extended_source_position(
            center_lens=self.deflector_position, draw_area=self.test_area
        )

        kwargs_source_amp = data_util.magnitude2amplitude(
            lightModel, kwargs_source_mag, magnitude_zero_point=0
        )

        num_pix = 200
        delta_pix = theta_E * 4 / num_pix
        x, y = util.make_grid(numPix=num_pix, deltapix=delta_pix)
        x += center_source[0]
        y += center_source[1]
        beta_x, beta_y = lensModel.ray_shooting(x, y, kwargs_lens)
        flux_lensed = np.sum(
            lightModel.surface_brightness(beta_x, beta_y, kwargs_source_amp)
        )
        flux_no_lens = np.sum(lightModel.surface_brightness(x, y, kwargs_source_amp))
        if flux_no_lens > 0:
            self._extended_source_magnification = flux_lensed / flux_no_lens
        else:
            self._extended_source_magnification = 0
        return self._extended_source_magnification

    def lenstronomy_kwargs(self, band=None):
        """Generates lenstronomy dictionary conventions for the class object.

        :param band: imaging band, if =None, will result in un-
            normalized amplitudes
        :type band: string or None
        :return: lenstronomy model and parameter conventions
        """
        lens_mass_model_list, kwargs_lens = self.deflector_mass_model_lenstronomy()
        (
            lens_light_model_list,
            kwargs_lens_light,
        ) = self.deflector.light_model_lenstronomy(band=band)
        # list of
        kwargs_model = {
            "lens_light_model_list": lens_light_model_list,
            "lens_model_list": lens_mass_model_list,
        }
        if self.source_number > 1:
            kwargs_model["lens_redshift_list"] = [self.deflector_redshift] * len(
                lens_mass_model_list
            )
            kwargs_model["z_lens"] = self.deflector_redshift
            if self.max_redshift_source_class.light_profile == "single_sersic":
                kwargs_model["source_redshift_list"] = self.source_redshift_list
            elif self.max_redshift_source_class.light_profile == "double_sersic":
                kwargs_model["source_redshift_list"] = [
                    z for z in self.source_redshift_list for _ in range(2)
                ]
            kwargs_model["z_source_convention"] = (
                self.max_redshift_source_class.redshift
            )
            kwargs_model["z_source"] = self.max_redshift_source_class.redshift
            kwargs_model["cosmo"] = self.cosmo

        sources, sources_kwargs = self.source_light_model_lenstronomy(band=band)
        # ensure that only the models that exist are getting added to kwargs_model
        for k in sources.keys():
            kwargs_model[k] = sources[k]

        kwargs_source = sources_kwargs["kwargs_source"]
        kwargs_ps = sources_kwargs["kwargs_ps"]

        kwargs_params = {
            "kwargs_lens": kwargs_lens,
            "kwargs_source": kwargs_source,
            "kwargs_lens_light": kwargs_lens_light,
            "kwargs_ps": kwargs_ps,
        }

        return kwargs_model, kwargs_params

    def deflector_mass_model_lenstronomy(self):
        """Returns lens model instance and parameters in lenstronomy
        conventions.

        :return: lens_model_list, kwargs_lens
        """
        if hasattr(self, "_lens_mass_model_list") and hasattr(self, "_kwargs_lens"):
            return self._lens_mass_model_list, self._kwargs_lens
        if self.deflector.deflector_type in ["EPL", "NFW_HERNQUIST", "NFW_CLUSTER"]:
            lens_mass_model_list, kwargs_lens = self.deflector.mass_model_lenstronomy(
                lens_cosmo=self._lens_cosmo
            )
        else:
            raise ValueError(
                "Deflector model %s not supported for lenstronomy model"
                % self.deflector.deflector_type
            )
        # adding line-of-sight structure
        kappa_ext, gamma1, gamma2 = self.los_linear_distortions
        gamma1_lenstronomy, gamma2_lenstronomy = ellipticity_slsim_to_lenstronomy(
            e1_slsim=gamma1, e2_slsim=gamma2
        )
        kwargs_lens.append(
            {
                "gamma1": gamma1_lenstronomy,
                "gamma2": gamma2_lenstronomy,
                "ra_0": 0,
                "dec_0": 0,
            }
        )
        kwargs_lens.append({"kappa": kappa_ext, "ra_0": 0, "dec_0": 0})
        lens_mass_model_list.append("SHEAR")
        lens_mass_model_list.append("CONVERGENCE")
        self._kwargs_lens = kwargs_lens
        self._lens_mass_model_list = lens_mass_model_list

        return lens_mass_model_list, kwargs_lens

    def deflector_light_model_lenstronomy(self, band):
        """Returns lens model instance and parameters in lenstronomy
        conventions.

        :param band: imaging band
        :type band: str
        :return: lens_light_model_list, kwargs_lens_light
        """
        return self.deflector.light_model_lenstronomy(band=band)

    def source_light_model_lenstronomy(self, band=None, molet=False):
        """Returns source light model instance and parameters in lenstronomy
        conventions, which includes extended sources and point sources.

        :param band: imaging band
        :type band: string
        :param molet: if using MOLET to produce the lensed magnification
        :type molet: bool
        :return: source_light_model_list, kwargs_source_light
        """
        source_models = {}
        all_source_kwarg_dict = {}
        if (
            self._source_type == "extended"
            or self._source_type == "point_plus_extended"
        ):
            source_models_list = []
            kwargs_source_list = []
            for source in self.source:
                source_models_list.append(source.extended_source_light_model())
                kwargs_source_list.append(
                    source.kwargs_extended_source_light(
                        draw_area=self.test_area,
                        center_lens=self.deflector_position,
                        band=band,
                    )
                )
            # lets transform list in to required structure
            """if (
                self.max_redshift_source_class.light_profile == "double_sersic"
                and self.source_number > 1
            ):
                source_models_list_restructure = source_models_list
                kwargs_source_list_restructure = kwargs_source_list
            else:"""
            source_models_list_restructure = list(np.concatenate(source_models_list))
            kwargs_source_list_restructure = list(np.concatenate(kwargs_source_list))
            source_models["source_light_model_list"] = source_models_list_restructure
            kwargs_source = kwargs_source_list_restructure
        else:
            # source_models['source_light_model_list'] = None
            kwargs_source = None

        if (
            self._source_type == "point_source"
            or self._source_type == "point_plus_extended"
        ):
            source_models_list = []
            kwargs_ps_list = []
            for source in self.source:
                source_models_list.append("LENSED_POSITION")
                img_x, img_y = self._point_source_image_positions(source=source)
                if band is None:
                    image_magnitudes = np.abs(self._point_source_magnification(source))
                else:
                    image_magnitudes = self._point_source_magnitude(
                        band=band, source=source, lensed=True, molet=molet
                    )
                kwargs_ps_list.append(
                    {
                        "ra_image": img_x,
                        "dec_image": img_y,
                        "magnitude": image_magnitudes,
                    }
                )
            source_models["point_source_model_list"] = source_models_list
            kwargs_ps = kwargs_ps_list
        else:
            # source_models['point_source_model'] = None
            kwargs_ps = None
        all_source_kwarg_dict["kwargs_source"] = kwargs_source
        all_source_kwarg_dict["kwargs_ps"] = kwargs_ps
        return source_models, all_source_kwarg_dict

    def kappa_star(self, ra, dec):
        """Computes the stellar surface density at location (ra, dec) in units
        of lensing convergence.

        :param ra: position in the image plane
        :param dec: position in the image plane
        :return: kappa_star
        """
        stellar_mass = self.deflector_stellar_mass()
        kwargs_model, kwargs_params = self.lenstronomy_kwargs(band=None)
        lightModel = LightModel(
            light_model_list=kwargs_model.get("lens_light_model_list", [])
        )
        kwargs_lens_light_mag = kwargs_params["kwargs_lens_light"]
        kwargs_lens_light_amp = data_util.magnitude2amplitude(
            lightModel, kwargs_lens_light_mag, magnitude_zero_point=0
        )

        total_flux = lightModel.total_flux(kwargs_lens_light_amp)  # integrated flux
        flux_local = lightModel.surface_brightness(
            ra, dec, kwargs_lens_light_amp
        )  # surface brightness per arcsecond square
        kappa_star = (
            flux_local / total_flux * stellar_mass / self._lens_cosmo.sigma_crit_angle
        )
        return kappa_star


def image_separation_from_positions(image_positions):
    """Calculate image separation in arc-seconds; if there are only two images,
    the separation between them is returned; if there are more than 2 images,
    the maximum separation is returned.

    :param image_positions: list of image positions in arc-seconds
    :return: image separation in arc-seconds
    """
    if len(image_positions[0]) == 2:
        image_separation = np.sqrt(
            (image_positions[0][0] - image_positions[0][1]) ** 2
            + (image_positions[1][0] - image_positions[1][1]) ** 2
        )
    else:
        coords = np.stack((image_positions[0], image_positions[1]), axis=-1)
        separations = np.sqrt(
            np.sum((coords[:, np.newaxis] - coords[np.newaxis, :]) ** 2, axis=-1)
        )
        image_separation = np.max(separations)
    return image_separation


def theta_e_when_source_infinity(deflector_dict=None, v_sigma=None):
    """Calculate Einstein radius in arc-seconds for a source at infinity.

    :param deflector_dict: deflector properties
    :param v_sigma: velocity dispersion in km/s
    :return: Einstein radius in arc-seconds
    """
    if v_sigma is None:
        if deflector_dict is None:
            raise ValueError("Either deflector_dict or v_sigma must be provided")
        else:
            v_sigma = deflector_dict["vel_disp"]

    theta_E_infinity = (
        4 * np.pi * (v_sigma * 1000.0 / constants.c) ** 2 / constants.arcsec
    )
    return theta_E_infinity<|MERGE_RESOLUTION|>--- conflicted
+++ resolved
@@ -15,11 +15,6 @@
 from lenstronomy.Util import util
 
 from slsim.lensed_system_base import LensedSystemBase
-<<<<<<< HEAD
-=======
-from slsim.Util.param_util import function_or_dictionary
-import warnings
->>>>>>> 0643dfa0
 
 
 class Lens(LensedSystemBase):
@@ -581,45 +576,15 @@
 
     def point_source_magnitude(self, band, lensed=False, time=None, molet=False):
         """Point source magnitude, either unlensed (single value) or lensed (array) with
-<<<<<<< HEAD
         macro-model magnifications. This function provided
         magnitudes of all the sources.
-=======
-        macro- and micro model magnifications.
+
+        # TODO: time-variability with micro-lensing
 
         :param band: imaging band
         :type band: string
         :param lensed: if True, returns the lensed magnified magnitude
         :type lensed: bool
-        :param time: time is an image observation time in units of days. If None,
-            provides magnitude without variability.
-        :param molet: if using molet to produce the lensed magnification
-        :type molet: bool
-        :return: point source magnitude
-        """
-        if molet is True:
-            if lensed is False:
-                raise ValueError(
-                    "The input variable lensed cannot be False while the"
-                    "the input variable molet is True."
-                )
-            else:
-                return self.point_source_magnitude_molet(band=band, time=time)
-        else:
-            return self._point_source_magnitude(band=band, lensed=lensed, time=time)
-
-    def _point_source_magnitude(self, band, lensed=False, time=None):
-        """Point source magnitude, either unlensed (single value) or lensed (array) with
-        macro-model magnifications.
->>>>>>> 0643dfa0
-
-        # TODO: time-variability with micro-lensing
-
-        :param band: imaging band
-        :type band: string
-        :param lensed: if True, returns the lensed magnified magnitude
-        :type lensed: bool
-<<<<<<< HEAD
         :param time: time is an image observation time in units of days.
             If None, provides magnitude without variability.
         :param molet: if using MOLET to produce the lensed magnification
@@ -648,11 +613,7 @@
         :param time: time is a image observation time in units of days.
             If None, provides magnitude without variability.
         :return: point source magnitude of a single source
-=======
-        :param time: time is an image observation time in units of days. If None,
-            provides magnitude without variability.
-        :return: point source magnitude
->>>>>>> 0643dfa0
+
         """
         # TODO: might have to change conventions between extended and point source
         if lensed:
@@ -675,11 +636,8 @@
                 for i in range(len(magnif_log)):
                     magnified_mag_list.append(source_mag_unlensed - magnif_log[i])
                 return np.array(magnified_mag_list)
-<<<<<<< HEAD
         return source.point_source_magnitude(band)
-=======
-        return self.source.point_source_magnitude(band, image_observation_times=time)
->>>>>>> 0643dfa0
+
 
     def point_source_magnitude_micro_lensing(self, band, time, **kwargs_micro_lensing):
         """Return image magnitudes at a given observer time.
@@ -731,13 +689,8 @@
         # correcting for redshifts, but for time delays. The time is relative to the
         # first arriving image.
         # band: photometric band, potentially changing to transmission curve
-<<<<<<< HEAD
         # kwargs_micro_lensing: additional (optional) dictionary of settings required by micro-lensing calculation that do not depend on
         #         the Lens() class
-=======
-        # kwargs_molet: additional (optional) dictionary of settings required by molet
-        # that do not depend on the Lens() class
->>>>>>> 0643dfa0
         # ===============
 
         # TODO: in what format should be the 2d source profile be stored (as it is
