--- conflicted
+++ resolved
@@ -1,5 +1,3 @@
-# import copy
-
 import numpy as np
 from lenstronomy.Analysis.lens_profile import LensProfileAnalysis
 from lenstronomy.Cosmo.lens_cosmo import LensCosmo
@@ -16,22 +14,6 @@
 from lenstronomy.Util import util
 
 from slsim.lensed_system_base import LensedSystemBase
-
-# Set a global flag to track microlensing availability
-MICROLENSING_AVAILABLE = False
-
-try:
-    # This import is placed here bcoz otherwise it might cause issues with someone
-    # not having Luke's microlensing package installed!
-    from slsim.Microlensing.lightcurve import MicrolensingLightCurveFromLensModel
-
-    MICROLENSING_AVAILABLE = True
-except ModuleNotFoundError:
-    warnings.warn(
-        "microlensing package (by Luke Weisenbach, https://github.com/weisluke/microlensing) is not installed. Please install it to use the microlensing features."
-        "\n Note that after installing, you need to set the environment variable LUKES_MICROLENSING_PATH in slsim/Microlensing/__init__.py to the path of the microlensing package."
-        "\n If you don't want to use microlensing features, you can ignore this warning."
-    )
 
 
 class Lens(LensedSystemBase):
@@ -690,33 +672,21 @@
         for index in range(len(self._source)):
             magnitude_list.append(
                 self._point_source_magnitude(
-<<<<<<< HEAD
-                    band,
-                    source,
-                    lensed=lensed,
-                    time=time,
-                    microlensing=microlensing,
-                    kwargs_microlensing=kwargs_microlensing,
-=======
-                    band, source_index=index, lensed=lensed, time=time
->>>>>>> 8e62df3a
+                    band, source_index=index, lensed=lensed, time=time, 
+                    microlensing=microlensing, kwargs_microlensing=kwargs_microlensing
                 )
             )
         return magnitude_list
 
-<<<<<<< HEAD
     def _point_source_magnitude(
         self,
         band,
-        source,
+        source_index,
         lensed=False,
         time=None,
         microlensing=False,
         kwargs_microlensing=None,
     ):
-=======
-    def _point_source_magnitude(self, band, source_index, lensed=False, time=None):
->>>>>>> 8e62df3a
         """Point source magnitude, either unlensed (single value) or lensed
         (array) with macro-model magnifications. This function does operation
         only for the single source.
@@ -736,18 +706,12 @@
             settings required by micro-lensing calculation that do not
             depend on the Lens() class. It is of type:
             kwargs_microlensing = {"kwargs_MagnificationMap":
-<<<<<<< HEAD
             kwargs_MagnificationMap, "point_source_morphology":
             'gaussian' or 'agn' or 'supernovae',
             "kwargs_source_morphology": kwargs_source_morphology} The
             kwargs_source_morphology is required for the source
             morphology calculation. The kwargs_MagnificationMap is
             required for the microlensing calculation.
-=======
-            kwargs_MagnificationMap, "kwargs_AccretionDisk":
-            kwargs_AccretionDisk,
-            "kwargs_PointSource":kwargs_PointSource}
->>>>>>> 8e62df3a
         :type kwargs_microlensing: dict
         :return: point source magnitude of a single source
         """
@@ -765,20 +729,12 @@
                 lensed_variable_magnitude = (
                     variable_magnitude - magnif_log[:, np.newaxis]
                 )
-<<<<<<< HEAD
-=======
-                # TODO: is this enough or should we make a new function for microlensing?
->>>>>>> 8e62df3a
                 if microlensing:
                     microlensing_magnitudes = self._point_source_magnitude_microlensing(
                         band,
                         time,
-                        source,
-<<<<<<< HEAD
+                        self.source(source_index),
                         kwargs_microlensing,
-=======
-                        kwargs_microlensing=kwargs_microlensing,
->>>>>>> 8e62df3a
                     )
                     lensed_variable_magnitude += microlensing_magnitudes
 
@@ -792,12 +748,7 @@
                 for i in range(len(magnif_log)):
                     magnified_mag_list.append(source_mag_unlensed - magnif_log[i])
                 return np.array(magnified_mag_list)
-<<<<<<< HEAD
-
-        return source.point_source_magnitude(band)
-=======
         return self.source(source_index).point_source_magnitude(band)
->>>>>>> 8e62df3a
 
     def extended_source_magnitude_for_each_image(self, band, lensed=False):
         """Extended source magnitudes, either unlensed (single value) or lensed
@@ -830,12 +781,8 @@
 
         :param source: Source class instance
         :return: np.array(kappa_star_images),
-<<<<<<< HEAD
             np.array(kappa_tot_images), np.array(shear_images),
             np.array(shear_angle_images)
-=======
-            np.array(kappa_tot_images), np.array(shear_images)
->>>>>>> 8e62df3a
         """
         lenstronomy_kwargs = self.lenstronomy_kwargs(band=band)
         lens_model_lenstronomy = LensModel(
@@ -850,15 +797,10 @@
         kappa_star_images = []  # kappa_star for each image of this source
         kappa_tot_images = []
         shear_images = []
-<<<<<<< HEAD
         shear_angle_images = []
 
         for i in range(len(image_positions_x)):
             ra = image_positions_x[i]
-=======
-        for i in range(len(image_positions_x)):
-            ra = image_positions_x[i]  # TODO: is this correct?
->>>>>>> 8e62df3a
             dec = image_positions_y[i]
 
             kappa_tot = lens_model_lenstronomy.kappa(ra, dec, lenstronomy_kwargs_lens)
@@ -866,7 +808,6 @@
                 ra, dec, lenstronomy_kwargs_lens
             )
             shear_smooth = np.sqrt(shear_smooth_vec[0] ** 2 + shear_smooth_vec[1] ** 2)
-<<<<<<< HEAD
             shear_angle = np.arctan2(shear_smooth_vec[1], shear_smooth_vec[0])
 
             kappa_star = self.kappa_star(
@@ -876,36 +817,17 @@
             kappa_tot_images.append(kappa_tot)
             shear_images.append(shear_smooth)
             shear_angle_images.append(shear_angle)
-=======
-
-            kappa_star_in_lensing_convergence_units = self.kappa_star(
-                ra, dec
-            )  # in the kappa_star function definition it's mentioned that the output is in units of lensing convergence.
-            kappa_star = (
-                kappa_star_in_lensing_convergence_units * kappa_tot
-            )  # based on above comment, Is this line correct?
-
-            kappa_tot_images.append(kappa_tot)
-            shear_images.append(shear_smooth)
->>>>>>> 8e62df3a
             kappa_star_images.append(kappa_star[0])
 
         return (
             np.array(kappa_star_images),
             np.array(kappa_tot_images),
             np.array(shear_images),
-<<<<<<< HEAD
             np.array(shear_angle_images),
         )
 
     def _point_source_magnitude_microlensing(
         self, band, time, source, kwargs_microlensing
-=======
-        )
-
-    def _point_source_magnitude_microlensing(
-        self, band, time, source, **kwargs_microlensing
->>>>>>> 8e62df3a
     ):
         """Returns point source magnitude variability from only microlensing
         effect. This function does operation only for the single source.
@@ -917,23 +839,12 @@
             settings required by micro-lensing calculation that do not
             depend on the Lens() class. It is of type:
             kwargs_microlensing = {"kwargs_MagnificationMap":
-<<<<<<< HEAD
             kwargs_MagnificationMap, "point_source_morphology":
             'gaussian' or 'agn' or 'supernovae',
             "kwargs_source_morphology": kwargs_source_morphology} The
             kwargs_source_morphology is required for the source
             morphology calculation. The kwargs_MagnificationMap is
             required for the microlensing calculation.
-=======
-            kwargs_MagnificationMap, "kwargs_AccretionDisk":
-            kwargs_AccretionDisk,
-            "kwargs_PointSource":kwargs_PointSource} You don't need to
-            provide both kwargs_AccretionDisk and kwargs_PointSource.
-            You can provide just one of them. If you provide both,
-            kwargs_AccretionDisk will be used. The
-            kwargs_MagnificationMap is required for the microlensing
-            calculation.
->>>>>>> 8e62df3a
         :type kwargs_microlensing: dict
         :return: point source magnitude for a single source, does not
             include the macro-magnification.
@@ -948,7 +859,6 @@
             raise ValueError(
                 "kwargs_MagnificationMap not in kwargs_microlensing. Please provide a dictionary of settings required by micro-lensing calculation."
             )
-<<<<<<< HEAD
         if "point_source_morphology" not in kwargs_microlensing:
             raise ValueError(
                 "point_source_morphology not in kwargs_microlensing. Please provide the point source morphology type. It can be either 'gaussian' or 'agn' or 'supernovae'."
@@ -960,23 +870,11 @@
 
         # get microlensing parameters
         kappa_star_images, kappa_tot_images, shear_images, shear_angle_images = (
-=======
-        if ("kwargs_AccretionDisk" not in kwargs_microlensing) and (
-            "kwargs_PointSource" not in kwargs_microlensing
-        ):
-            raise ValueError(
-                "kwargs_AccretionDisk or kwargs_PointSource not in kwargs_microlensing. Please provide either of them."
-            )
-
-        # get microlensing parameters
-        kappa_star_images, kappa_tot_images, shear_images = (
->>>>>>> 8e62df3a
             self._microlensing_parameters_for_image_positions_single_source(
                 band, source
             )
         )
 
-<<<<<<< HEAD
         # importing here to keep it optional
         from slsim.Microlensing.lightcurvelensmodel import (
             MicrolensingLightCurveFromLensModel,
@@ -1007,95 +905,6 @@
         )
         return microlensing_magnitudes  # # does not include the macro-lensing effect
 
-=======
-        ml_lc_lens = MicrolensingLightCurveFromLensModel(self)
-        microlensing_magnitudes = (
-            ml_lc_lens.generate_point_source_microlensing_magnitudes(
-                time=time,
-                source_redshift=source.redshift,
-                deflector_redshift=self.deflector_redshift,
-                kappa_star_images=kappa_star_images,
-                kappa_tot_images=kappa_tot_images,
-                shear_images=shear_images,
-                cosmology=self.cosmo,
-                kwargs_magnification_map=kwargs_microlensing["kwargs_MagnificationMap"],
-                kwargs_accretion_disk=kwargs_microlensing["kwargs_AccretionDisk"],
-                kwargs_point_source=kwargs_microlensing["kwargs_PointSource"],
-            )
-        )
-        return microlensing_magnitudes  # # does not include the macro-lensing effect
-
-    # # This function is not used in the code. It will be deleted in the future.
-    # def _generate_molet_output(self, band, time, **kwargs_molet):
-    #     # coolest convention of lens model (or kappa, gamma, kappa_star)
-    #     lens_model_list, kwargs_lens = self.deflector_mass_model_lenstronomy()
-    #     lens_model = LensModel(lens_model_list=lens_model_list)
-    #     x, y = self.point_source_image_positions()
-    #     f_xx, f_xy, f_yx, f_yy = lens_model.hessian(x=x, y=y, kwargs=kwargs_lens)
-    #     kappa = 1 / 2.0 * (f_xx + f_yy)
-    #     gamma1 = 1.0 / 2 * (f_xx - f_yy)
-    #     gamma2 = f_xy
-    #     gamma = np.sqrt(gamma1**2 + gamma2**2)
-    #     ra_image, dec_image = self.point_source_image_positions()
-    #     kappa_star = self.kappa_star(ra=ra_image, dec=dec_image)
-    #     image_observed_times = self.image_observer_times(time)
-
-    #     # quasar disk model at given time(s) (either time-variable or static
-
-    #     # ===============
-    #     # call micro-lensing calculation with
-    #     # kappa: lensing convergence at image position
-    #     # gamma: shear strength at image position
-    #     # kappa_star: stellar convergence at image position
-    #     # image_observed_times: time of the source at the different images, not
-    #     # correcting for redshifts, but for time delays. The time is relative to the
-    #     # first arriving image.
-    #     # band: photometric band, potentially changing to transmission curve
-    #     # kwargs_microlensing: additional (optional) dictionary of settings required by micro-lensing calculation that do not depend on
-    #     #         the Lens() class
-    #     # ===============
-
-    #     # TODO: in what format should be the 2d source profile be stored (as it is
-    #     # time- and wavelength dependent)
-    #     # TODO: do we create full light curves (and save it in cache) or call it each
-    #     # time
-
-    #     # we can use this to get intrinsic brightness of a source at image observation
-    #     # time. Here, we are storing source profile as dictionary of observation time
-    #     # and magnitude but need to decide what format molet needs. I checked with molet
-    #     #  and it says format should be in the form given below.
-    #     source_profile = [
-    #         {
-    #             "time": list(self.source.lightcurve_time),
-    #             "signal": list(
-    #                 self._point_source_magnitude(
-    #                     band=band, lensed=False, time=self.source.lightcurve_time
-    #                 )
-    #             ),
-    #         }
-    #     ]
-    #     # using source profile, kappa, gamma, kappa_star, image_observed_time molet
-    #     # should return lightcurve of each images. The lightcurve can be a interpolated
-    #     # function or a dictionary of observation time and magnitudes in specified band
-    #     # as given below.
-    #     # This molet_output is temporary. Once we call molet, this will be an actual
-    #     # molet output.
-    #     image_lightcurve_list = [
-    #         {
-    #             "time": list(self.source.lightcurve_time),
-    #             "magnitude": np.lnspace(23, 34, len(self.source.lightcurve_time)),
-    #         },
-    #         {
-    #             "time": list(self.source.lightcurve_time),
-    #             "magnitude": np.lnspace(24, 36, len(self.source.lightcurve_time)),
-    #         },
-    #     ]
-    #     # molet_output can be molet_output = [interp_lightcurve_image1,
-    #     # interp_lightcurve_image2]
-
-    #     return image_lightcurve_list
-
->>>>>>> 8e62df3a
     def extended_source_magnitude(self, band, lensed=False):
         """Unlensed apparent magnitude of the extended source for a given band
         (assumes that size is the same for different bands). This function
@@ -1397,7 +1206,7 @@
         """
         return self.deflector.light_model_lenstronomy(band=band)
 
-    def source_light_model_lenstronomy(self, band=None, microlensing=False):
+    def source_light_model_lenstronomy(self, band=None, microlensing=False, kwargs_microlensing=None):
         """Returns source light model instance and parameters in lenstronomy
         conventions, which includes extended sources and point sources.
 
@@ -1406,6 +1215,10 @@
         :param microlensing: if using micro-lensing map to produce the
             lensed magnification
         :type microlensing: bool
+        :param kwargs_microlensing: additional (optional) dictionary of
+            settings required by micro-lensing calculation that do not
+            depend on the Lens() class.
+        :type kwargs_microlensing: dict
         :return: source_light_model_list, kwargs_source_light
         """
         source_models = {}
@@ -1453,14 +1266,9 @@
                     )
                 else:
                     image_magnitudes = self._point_source_magnitude(
-<<<<<<< HEAD
-                        band=band,
-                        source=source,
-                        lensed=True,
+                        band=band, source_index=index, lensed=True,
                         microlensing=microlensing,
-=======
-                        band=band, source_index=index, lensed=True
->>>>>>> 8e62df3a
+                        kwargs_microlensing=kwargs_microlensing,
                     )
                 kwargs_ps_list.append(
                     {
@@ -1503,7 +1311,7 @@
         kappa_star = (
             flux_local / total_flux * stellar_mass / self._lens_cosmo.sigma_crit_angle
         )
-        return kappa_star  # currently it returns a list!
+        return kappa_star
 
     def contrast_ratio(self, band, source_index=0):
         """Computes the surface brightness ratio (difference in magnitude per
@@ -1579,22 +1387,3 @@
         )
         image_separation = np.max(separations)
     return image_separation
-
-
-def theta_e_when_source_infinity(deflector_dict=None, v_sigma=None):
-    """Calculate Einstein radius in arc-seconds for a source at infinity.
-
-    :param deflector_dict: deflector properties
-    :param v_sigma: velocity dispersion in km/s
-    :return: Einstein radius in arc-seconds
-    """
-    if v_sigma is None:
-        if deflector_dict is None:
-            raise ValueError("Either deflector_dict or v_sigma must be provided")
-        else:
-            v_sigma = deflector_dict["vel_disp"]
-
-    theta_E_infinity = (
-        4 * np.pi * (v_sigma * 1000.0 / constants.c) ** 2 / constants.arcsec
-    )
-    return theta_E_infinity