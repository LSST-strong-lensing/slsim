--- conflicted
+++ resolved
@@ -606,7 +606,6 @@
         all_source_kwarg_dict["kwargs_source"] = kwargs_source
         all_source_kwarg_dict["kwargs_ps"] = kwargs_ps
         return source_models, all_source_kwarg_dict
-<<<<<<< HEAD
     
     def update_coolest_from_lenstronomy_slsim(self, path, file_name, band=None, 
                                               mag_zero_point=27):
@@ -614,14 +613,6 @@
         kwargs of Lens class. This function needs a .json file of coolest format. So, to
         generate required template file please use a notebook given in our nootbooks 
         folder.
-=======
-
-    def update_coolest_from_lenstronomy_slsim(
-        self, path, file_name, band=None, mag_zero_point=27
-    ):
-        """This function updates given coolest format .json file using lenstronomy
-        kwargs of Lens class.
->>>>>>> 6f6fc6d1
 
         :param path: path to the .json file that need to be updated
         :param file_name: name of the .json file without .json extension
@@ -656,18 +647,10 @@
                 item[replacement_info["magnitude"]] = replacement_info["value"]
                 del item["magnitude"]
         kwargs_result_slsim["kwargs_lens"] = kwargs_lens_updated
-<<<<<<< HEAD
         
         update_coolest=update_coolest_from_lenstronomy(path + file_name,
                             kwargs_result = kwargs_result_slsim, ending="_update")
         return update_coolest
-=======
-
-        update_coolest = update_coolest_from_lenstronomy(
-            path + file_name, kwargs_result=kwargs_result_slsim, ending="_update"
-        )
-        return
->>>>>>> 6f6fc6d1
 
 
 def image_separation_from_positions(image_positions):
