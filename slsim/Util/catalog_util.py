import os
import numpy as np
from astropy.table import Table, join

from astropy.io import fits

from lenstronomy.Util.param_util import ellipticity2phi_q


def process_cosmos_catalog(cosmo, catalog_path):
    """This function filters out sources in the catalog so that only
    the nearby, well-resolved galaxies with high SNR remain. Thus, we
    perform the following cuts:
    1. redshift < 1
    2. apparent magnitude < 20
    3. half light radius > 10 pixels

    :param cosmo: instance of astropy cosmology
    :param catalog_path: path to the COSMOS_23.5_training_sample directory.
        Example: catalog_path = "/home/data/COSMOS_23.5_training_sample"
    :type catalog_path: string
    :return: merged astropy table with only the well-resolved galaxies
    """

    catalog1_path = os.path.join(catalog_path, "real_galaxy_catalog_23.5.fits")
    catalog2_path = os.path.join(catalog_path, "real_galaxy_catalog_23.5_fits.fits")
    cat1 = Table.read(catalog1_path, format="fits", hdu=1)
    cat2 = Table.read(catalog2_path, format="fits", hdu=1)
    # These sources are excluded because they are too close to other objects
    source_exclusion_list = [
        79,
        309,
        1512,
        5515,
        7138,
        7546,
        9679,
        14180,
        14914,
        19494,
        22095,
        28335,
        32696,
        32778,
        33527,
        34946,
        36344,
        38328,
        40837,
        41255,
        44363,
        44871,
        49652,
        51303,
        52021,
        55803,
        1368,
        1372,
        1626,
        5859,
        6161,
        6986,
        7312,
        8108,
        8405,
        9349,
        9326,
        9349,
        9745,
        9854,
        9948,
        10146,
        10446,
        11209,
        12397,
        14642,
        14909,
        15473,
        17775,
        17904,
        20256,
        20489,
        21597,
        21693,
        22380,
        23054,
        23390,
        23790,
        24110,
        24966,
        26135,
        27222,
        27781,
        28297,
        29550,
        30089,
        30898,
        30920,
        31548,
        32025,
        33699,
        35553,
        36409,
        36268,
        36576,
        37198,
        37969,
        38873,
        40286,
        40286,
        40924,
        41731,
        44045,
        45066,
        45929,
        45929,
        46575,
        47517,
        48137,
        49441,
        52270,
        52730,
        52759,
        52891,
        54924,
        54445,
        55153,
        10584,
        22051,
        22365,
        23951,
        42334,
        42582,
        51492,
        32135,
        37106,
        37593,
        38328,
        45618,
        47829,
        26145,
    ]

    max_z = 1.0
    faintest_apparent_mag = 20
    min_flux_radius = 10.0

    is_ok = np.ones(len(cat2), dtype=bool)
    is_ok &= cat2["zphot"] < max_z
    is_ok &= cat2["mag_auto"] < faintest_apparent_mag
    is_ok &= cat2["flux_radius"] > min_flux_radius

    # Drop any catalog indices that are in the exclusion list
    is_ok &= np.invert(np.isin(np.arange(len(cat2)), source_exclusion_list))

    filtered_catalog = join(cat1[is_ok], cat2[is_ok], keys="IDENT")

    # This is the half light radius that is the geometric mean of the major and minor axis lengths
    # calculated using sqrt(q) * R_half, where R_half is the half-light radius measured along the major axis
    # We then convert this from units of pixels to arcseconds
    q = filtered_catalog["sersicfit"][:, 3]
    R_half = filtered_catalog["sersicfit"][:, 1]
    filtered_catalog["angular_size"] = (
        np.sqrt(q) * R_half * filtered_catalog["PIXEL_SCALE"].data
    )

    # Convert from arcseoncds to kPc
    ang_dist = cosmo.angular_diameter_distance(filtered_catalog["zphot"].data)
    filtered_catalog["physical_size"] = (
        filtered_catalog["angular_size"].data * 4.84814e-6 * ang_dist.value * 1000
    )

    # drop extraneous data
    keep_columns = [
        "IDENT",
        "GAL_FILENAME",
        "GAL_HDU",
        "PIXEL_SCALE",
        "sersicfit",
        "angular_size",
        "physical_size",
    ]

    for col in filtered_catalog.colnames:
        if col not in keep_columns:
            filtered_catalog.remove_column(col)

    return filtered_catalog


def match_cosmos_source(
    angular_size,
    physical_size,
    e1,
    e2,
    n_sersic,
    processed_cosmos_catalog,
    catalog_path,
    max_scale=1,
    match_n_sersic=False,
):
    """This function matches the parameters in source_dict to find a
    corresponding source in the COSMOS catalog. The parameters being
    matched are:

    1. physical size <= size_tol where size_tol starts at 0.5 kPc and increases by 0.2 until match
    2. axis ratio <= q_tol where q_tol starts at 0.1 and increases by 0.05 until match
    3. n_sersic

    When many matches are found, the match with the best n_sersic is taken.

    :param angular_size: angular size of the source [arcsec]
    :param physical_size: physical size of the source [kpc]
    :param e1: eccentricity modulus
    :param e2: eccentricity modulus
    :param source_dict: Source properties. May be a dictionary or an Astropy table.
     This dict or table should contain atleast redshift, a magnitude in any band,
     sersic index, angular size in arcsec, and ellipticities e1 and e2.
     eg: {"z": 0.8, "mag_i": 22, "n_sersic": 1, "angular_size": 0.10,
     "e1": 0.002, "e2": 0.001}. One can provide magnitudes in multiple bands.
    :type source_dict: dict or astropy.table.Table
    :param processed_cosmos_catalog: the returned object from calling process_cosmos_catalog()
    :param catalog_path: path to the COSMOS_23.5_training_sample directory.
     Example: catalog_path = "/home/data/COSMOS_23.5_training_sample"
    :param max_scale: The COSMOS image will be scaled to have the desired angular size. Scaling up
     results in a more pixelated image. This input determines what the maximum up-scale factor is.
    :type max_scale: int or float
    :param match_n_sersic: determines whether to match based off of the sersic index as well.
     Since n_sersic is usually undefined and set to 1 in SLSim, this is set to False by default.
    :type match_n_sersic: bool
    :return: tuple(ndarray, float, float, int)
     This is the raw image matched from the catalog, the scale that the image needs to
     match angular size, the angle of rotation needed to match the desired e1 and e2, and the galaxy ID.
    """

    processed_cosmos_catalog = processed_cosmos_catalog[
        angular_size <= processed_cosmos_catalog["angular_size"].data * max_scale
    ]
    if len(processed_cosmos_catalog) == 0:
        return None, None, None, None

    # Keep sources within the physical size tolerance, all units in kPc
    size_tol = 0.5
    size_difference = np.abs(
        physical_size - processed_cosmos_catalog["physical_size"].data
    )
    matched_catalog = processed_cosmos_catalog[size_difference < size_tol]
    # If no sources, relax the matching condition and try again
    while len(matched_catalog) == 0:
        size_tol += 0.2
        matched_catalog = processed_cosmos_catalog[size_difference < size_tol]

    phi, q = ellipticity2phi_q(e1, e2)
    # Keep sources within the axis ratio tolerance
    q_tol = 0.1
    q_matched_catalog = matched_catalog[
        np.abs(matched_catalog["sersicfit"][:, 3].data - q) <= q_tol
    ]
    # If no sources, relax the tolerance and try again
    while len(q_matched_catalog) == 0:
        q_tol += 0.05
        q_matched_catalog = matched_catalog[
            np.abs(matched_catalog["sersicfit"][:, 3].data - q) <= q_tol
        ]

    if match_n_sersic:
        # Select source based off of best matching n_sersic
        index = np.argsort(np.abs(q_matched_catalog["sersicfit"][:, 2].data - n_sersic))
        matched_source = q_matched_catalog[index][0]
    else:
        # Select source based off of best matching axis ratio
        index = np.argsort(np.abs(q_matched_catalog["sersicfit"][:, 3].data - q))
        matched_source = q_matched_catalog[index][0]

    # load and save image
    fname = matched_source["GAL_FILENAME"]
    hdu = int(matched_source["GAL_HDU"])
    path = os.path.join(catalog_path, fname)
    with fits.open(path) as file:
        image = file[hdu].data  # flux per pixel

    # Scale the angular size of the COSMOS image so that it matches the source_dict
    scale = (
        matched_source["PIXEL_SCALE"] * angular_size / matched_source["angular_size"]
    )

    # Rotate the COSMOS image so that it matches the angle given in source_dict
    phi = np.pi / 2 - matched_source["sersicfit"][7] - phi

    return image, scale, phi, matched_source["IDENT"]

<<<<<<< HEAD
=======

>>>>>>> ca5f7484
def safe_value(val):
    """This function ensures that a value that we put into a pandas DataFrame
    is safe, i.e doesn't have mismatched datatypes.

    :param val: value to store in df
    :type val: string or float or list or array
    :return: safe value
    """
    if isinstance(val, np.ndarray):
        # Ensure native byte order
        if hasattr(val, "dtype") and val.dtype.byteorder not in ("=", "|"):
            val = val.astype(val.dtype.newbyteorder("="))
        # If array has one element, convert to float
        if val.size == 1:
            return float(val)
    elif isinstance(val, np.generic):
        return float(val)
    return val<|MERGE_RESOLUTION|>--- conflicted
+++ resolved
@@ -289,10 +289,7 @@
 
     return image, scale, phi, matched_source["IDENT"]
 
-<<<<<<< HEAD
-=======
-
->>>>>>> ca5f7484
+
 def safe_value(val):
     """This function ensures that a value that we put into a pandas DataFrame
     is safe, i.e doesn't have mismatched datatypes.
