--- conflicted
+++ resolved
@@ -8,18 +8,11 @@
 
     :param z_new: The redshift where the object will be placed.
     :type z_new: float
-<<<<<<< HEAD
 
     :param cosmo: The cosmology object. Defaults to a FlatLambdaCDM model if None.
     :type cosmo: astropy.cosmology.FLRW, optional
 
     :return: The multiplicative pixel size scaling factor.
-=======
-    :param cosmo: The cosmology object. (Defaults to a FlatLambdaCDM
-        model.)
-    :type cosmo: astropy.cosmology.FLRW
-    :return: The multiplicative pixel size.
->>>>>>> b7b4800b
     :rtype: float
     """
     # Define default cosmology if not provided
