--- conflicted
+++ resolved
@@ -569,7 +569,44 @@
     return degraded_image, degraded_var_map, degraded_exp_map
 
 
-<<<<<<< HEAD
+def galaxy_size(mapp, zsrc, cosmo):
+    """
+    Calculate the half-light radius of a source using the size-luminosity relation
+    from Bernardi et al. (2003), as given in Oguri (2006). Please see equation 15 of
+    : https://arxiv.org/pdf/astro-ph/0508528
+
+    :param mapp: float
+        Apparent g-band magnitude of the source.
+    :param zsrc: float
+        Redshift of the source.
+    :param cosmo: astropy.cosmology instance
+    :return: Half-light radius in kpc and arcsec.
+    """
+
+    # Compute luminosity distance (in Mpc)
+    Dlum = cosmo.luminosity_distance(zsrc).value
+
+    # Compute absolute magnitude
+    Mabs = mapp - 5 * np.log10(Dlum) - 25
+
+    # Compute luminosity in solar units (using g-band solar magnitude 5.48)
+    Lum_src = 10 ** (-0.4 * (Mabs - 5.48))
+
+    # Compute angular diameter distance (in kpc)
+    Da = cosmo.angular_diameter_distance(zsrc).to(u.kpc).value
+
+    # Compute the effective radius using the size-luminosity relation
+    Lrat = Lum_src / 10**10.2
+    Reff = (
+        (10**0.52) * (Lrat ** (2 / 3)) * ((0.7 / cosmo.h) ** (2 / 3)) / (1 + zsrc) ** 2
+    )  # in kpc
+
+    # Convert kpc to arcsec, then to pixels
+    Reff_arcsec = (Reff / Da) * (u.rad.to(u.arcsec))
+
+    return Reff, Reff_arcsec
+
+
 def detect_object(image, variance, pixel_scale=0.2, box_size_arcsec=3, snr_threshold=5):
     """Detect whether the central region of the image contains an object based
     on SNR.
@@ -605,42 +642,4 @@
     # Compute SNR
     snr = total_flux / total_noise if total_noise > 0 else 0
 
-    return snr > snr_threshold
-=======
-def galaxy_size(mapp, zsrc, cosmo):
-    """
-    Calculate the half-light radius of a source using the size-luminosity relation
-    from Bernardi et al. (2003), as given in Oguri (2006). Please see equation 15 of
-    : https://arxiv.org/pdf/astro-ph/0508528
-
-    :param mapp: float
-        Apparent g-band magnitude of the source.
-    :param zsrc: float
-        Redshift of the source.
-    :param cosmo: astropy.cosmology instance
-    :return: Half-light radius in kpc and arcsec.
-    """
-
-    # Compute luminosity distance (in Mpc)
-    Dlum = cosmo.luminosity_distance(zsrc).value
-
-    # Compute absolute magnitude
-    Mabs = mapp - 5 * np.log10(Dlum) - 25
-
-    # Compute luminosity in solar units (using g-band solar magnitude 5.48)
-    Lum_src = 10 ** (-0.4 * (Mabs - 5.48))
-
-    # Compute angular diameter distance (in kpc)
-    Da = cosmo.angular_diameter_distance(zsrc).to(u.kpc).value
-
-    # Compute the effective radius using the size-luminosity relation
-    Lrat = Lum_src / 10**10.2
-    Reff = (
-        (10**0.52) * (Lrat ** (2 / 3)) * ((0.7 / cosmo.h) ** (2 / 3)) / (1 + zsrc) ** 2
-    )  # in kpc
-
-    # Convert kpc to arcsec, then to pixels
-    Reff_arcsec = (Reff / Da) * (u.rad.to(u.arcsec))
-
-    return Reff, Reff_arcsec
->>>>>>> d7425da5
+    return snr > snr_threshold