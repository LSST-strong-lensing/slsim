<<<<<<< HEAD
from slsim.ParamDistributions.los_config import LOSConfig  # Importa la configuración de la línea de visión.
import os  # Importa el módulo os para interactuar con el sistema operativo.
import pickle  # Importa pickle para serializar y deserializar objetos de Python.

import numpy as np  # Importa NumPy, que se usa para operaciones numéricas.
from astropy.table import Table  # Importa Table de Astropy para manejar tablas de datos astronómicos.

from slsim.lens import Lens  # Importa la clase Lens que representa un sistema de lentes.
from slsim.lens import theta_e_when_source_infinity  # Importa una función que calcula el radio de Einstein.
from slsim.lensed_population_base import LensedPopulationBase  # Importa la clase base para poblaciones de lentes.
from slsim.Pipelines.skypy_pipeline import \
    SkyPyPipeline  # Importa el pipeline de SkyPy para simular objetos astronómicos.
=======
import sncosmo
import numpy as np

from slsim.lens import Lens
from typing import Optional, Union
from astropy.cosmology import Cosmology
from slsim.lens import theta_e_when_source_infinity
from slsim.Sources.source_pop_base import SourcePopBase
from slsim.ParamDistributions.los_config import LOSConfig
from slsim.Deflectors.deflectors_base import DeflectorsBase
from slsim.lensed_population_base import LensedPopulationBase
>>>>>>> 01736c40


class LensPop(LensedPopulationBase):
    """Clase para realizar muestras de una población de lentes gravitacionales."""

    def __init__(
<<<<<<< HEAD
            self,
            deflector_type="elliptical",  # Tipo de deflector por defecto: "elliptical".
            source_type="galaxies",  # Tipo de fuente por defecto: "galaxies".
            kwargs_deflector_cut=None,  # Parámetros para definir cortes en los deflectores.
            kwargs_source_cut=None,  # Parámetros para definir cortes en las fuentes.
            kwargs_quasars=None,  # Parámetros específicos para cuásares.
            kwargs_quasars_galaxies=None,  # Parámetros para cuásares más galaxias.
            variability_model=None,  # Modelo de variabilidad para la fuente.
            kwargs_variability=None,  # Parámetros adicionales para la variabilidad.
            kwargs_mass2light=None,  # Parámetros para la relación masa-luz.
            skypy_config=None,  # Ruta del archivo de configuración de SkyPy.
            slhammocks_config=None,  # Configuración específica para "halo-models".
            sky_area=None,  # Área del cielo en la que se simulará la población de lentes.
            source_sky_area=None,  # Área del cielo donde se muestrean las fuentes.
            deflector_sky_area=None,  # Área del cielo donde se muestrean los deflectores.
            filters=None,  # Filtros para la integración de SED.
            cosmo=None,  # Objeto de cosmología.
            source_light_profile="single_sersic",  # Perfil de luz de la fuente.
            catalog_type="skypy",  # Tipo de catálogo que se va a usar.
            catalog_path=None,  # Ruta al catálogo de fuentes.
            lightcurve_time=None,  # Tiempo de observación para la curva de luz.
            sn_type=None,  # Tipo de supernova.
            sn_absolute_mag_band=None,  # Banda utilizada para normalizar la magnitud absoluta.
            sn_absolute_zpsys=None,  # Sistema de magnitud cero.
            los_config=None,  # Configuración de la línea de visión.
            sn_modeldir=None,  # Directorio para los archivos del modelo de supernova.
    ):
        """
        Inicializa la clase LensPop con los parámetros proporcionados.
        """
        # Llamada al constructor de la clase base o padre (LensedPopulationBase) para inicializar los parámetros
        # comunes como sky_area, cosmo, lightcurve_time, sn_type,sn_absolute_mag_band, sn_absolute_zpsys, sn_modeldir,
=======
        self,
        deflector_population: DeflectorsBase,
        source_population: SourcePopBase,
        cosmo: Optional[Cosmology] = None,
        sky_area: Optional[float] = None,
        lightcurve_time: Optional[np.ndarray] = None,
        sn_type: Optional[str] = None,
        sn_absolute_mag_band: Optional[Union[str, sncosmo.Bandpass]] = None,
        sn_absolute_zpsys: Optional[str] = None,
        los_config: Optional[LOSConfig] = None,
        sn_modeldir: Optional[str] = None,
    ):
        """
        Args:
            deflector_population (DeflectorsBase): Deflector population as an instance of a DeflectorsBase subclass.
            source_population (SourcePopBase): Source population as an instance of a SourcePopBase subclass
            cosmo (Optional[Cosmology], optional): AstroPy Cosmology instance. If None, defaults to flat LCDM with h0=0.7 and Om0=0.3.
                                                   Defaults to None.
            lightcurve_time (Optional[np.ndarray], optional): Lightcurve observation time array in units of days. Defaults to None.
            sn_type (Optional[str], optional): Supernova type (Ia, Ib, Ic, IIP, etc.). Defaults to None.
            sn_absolute_mag_band (Optional[Union[str,sncosmo.Bandpass]], optional): Band used to normalize to absolute magnitude.
                                                                                    Defaults to None.
            sn_absolute_zpsys (Optional[str], optional): Zero point system, either AB or Vega, with None defaulting to AB.
                                                         Defaults to None.
            los_config (Optional[LOSConfig], optional): Configuration for line of sight distribution. Defaults to None.
            sn_modeldir (Optional[str], optional): sn_modeldir is the path to the directory containing files needed to initialize
                                                   the sncosmo.model class. For example, sn_modeldir =
                                                   'C:/Users/username/Documents/SALT3.NIR_WAVEEXT'. These data can be downloaded
                                                   from https://github.com/LSST-strong-lensing/data_public. For more detail,
                                                   please look at the documentation of RandomizedSupernovae class. Defaults to None.
        """

        # TODO: ADD EXCEPTION FOR DEFLECTOR AND SOURCE POP FILTER MISMATCH
>>>>>>> 01736c40
        super().__init__(
            sky_area=sky_area,
            cosmo=cosmo,
            lightcurve_time=lightcurve_time,
            sn_type=sn_type,
            sn_absolute_mag_band=sn_absolute_mag_band,
            sn_absolute_zpsys=sn_absolute_zpsys,
            sn_modeldir=sn_modeldir,
        )

        # Asignación del objeto de cosmología a un atributo de la instancia. OJO ASIGNANCION REDUNDANTE######################
        self.cosmo = cosmo
<<<<<<< HEAD

        # Configuración del área del cielo para las fuentes. Si no se especifica, se
        # utiliza el área de cielo definida en sky_area y asignada como self.f_sky en la clase base (LensedPopulationBase).
        if source_sky_area is None:
            # Si source_sky_area no se proporciona, usa self.f_sky de la clase base LensedPopulationBase
            self.source_sky_area = self.f_sky
        else:
            # Si el valor de source_sky_area se proporciona, úsalo directamente.
            self.source_sky_area = source_sky_area

        # Configuración del área del cielo para los deflectores. Similar al caso de las fuentes.
        if deflector_sky_area is None:
            self.deflector_sky_area = self.f_sky
        else:
            self.deflector_sky_area = deflector_sky_area

        # Validación de la combinación de tipo de fuente y modelo de variabilidad.
        # Por ejemplo, no tiene sentido aplicar un modelo de variabilidad a una galaxia.
        if source_type == "galaxies" and kwargs_variability is not None:
            raise ValueError(
                "Galaxies cannot have variability. Either choose"
                "point source (e.g., quasars) or do not provide kwargs_variability."
            )

        # Configuración del pipeline para deflectores y fuentes, según el tipo de deflector
        # y fuente seleccionados.
        if deflector_type in ["elliptical", "all-galaxies"] or source_type in [
            "galaxies"
        ]:
            pipeline_deflector = SkyPyPipeline(
                skypy_config=skypy_config,
                sky_area=self.deflector_sky_area,
                filters=filters,
                cosmo=cosmo,
            )

            # Si el área del cielo de las fuentes y los deflectores es la misma,
            # se utiliza el mismo pipeline para ambos.
            if self.source_sky_area == self.deflector_sky_area:
                pipeline_source = pipeline_deflector
            else:
                pipeline_source = SkyPyPipeline(
                    skypy_config=skypy_config,
                    sky_area=self.source_sky_area,
                    filters=filters,
                    cosmo=cosmo,
                )

        # Inicialización de diccionarios vacíos si no se proporcionan cortes para deflectores o la relación masa-luz.
        if kwargs_deflector_cut is None:
            kwargs_deflector_cut = {}
        if kwargs_mass2light is None:
            kwargs_mass2light = {}

        # Configuración del tipo de deflector. Dependiendo del tipo, se inicializa
        # la clase correspondiente de deflectores.
        if deflector_type == "elliptical":
            from slsim.Deflectors.elliptical_lens_galaxies import EllipticalLensGalaxies

            self._lens_galaxies = EllipticalLensGalaxies(
                pipeline_deflector.red_galaxies,
                kwargs_cut=kwargs_deflector_cut,
                kwargs_mass2light=kwargs_mass2light,
                cosmo=cosmo,
                sky_area=self.deflector_sky_area,
            )

        elif deflector_type == "all-galaxies":
            from slsim.Deflectors.all_lens_galaxies import AllLensGalaxies

            red_galaxy_list = pipeline_deflector.red_galaxies
            blue_galaxy_list = pipeline_deflector.blue_galaxies

            self._lens_galaxies = AllLensGalaxies(
                red_galaxy_list=red_galaxy_list,
                blue_galaxy_list=blue_galaxy_list,
                kwargs_cut=kwargs_deflector_cut,
                kwargs_mass2light=kwargs_mass2light,
                cosmo=cosmo,
                sky_area=self.deflector_sky_area,
            )

        elif deflector_type == "halo-models":
            from slsim.Deflectors.compound_lens_halos_galaxies import (
                CompoundLensHalosGalaxies,
            )
            from slsim.Pipelines.sl_hammocks_pipeline import SLHammocksPipeline

            halo_galaxy_list = SLHammocksPipeline(
                slhammocks_config=slhammocks_config,
                sky_area=self.deflector_sky_area,
                cosmo=cosmo,
            )

            self._lens_galaxies = CompoundLensHalosGalaxies(
                halo_galaxy_list=halo_galaxy_list._pipeline,
                kwargs_cut=kwargs_deflector_cut,
                kwargs_mass2light=kwargs_mass2light,
                cosmo=cosmo,
                sky_area=self.deflector_sky_area,
            )

        else:
            # Si se proporciona un tipo de deflector no soportado, se lanza una excepción.
            raise ValueError("deflector_type %s is not supported" % deflector_type)

        # Configuración del tipo de fuente. Similar al proceso de deflectores,
        # dependiendo del tipo de fuente se inicializa la clase correspondiente.
        if kwargs_source_cut is None:
            kwargs_source_cut = {}
        if source_type == "galaxies":
            from slsim.Sources.galaxies import Galaxies

            self._sources = Galaxies(
                pipeline_source.blue_galaxies,
                kwargs_cut=kwargs_source_cut,
                cosmo=cosmo,
                sky_area=self.source_sky_area,
                light_profile=source_light_profile,
                catalog_type=catalog_type,
            )
            self._source_model_type = "extended"
        elif source_type == "quasars":
            from slsim.Sources.point_sources import PointSources
            from slsim.Sources.QuasarCatalog.quasar_pop import QuasarRate

            if kwargs_quasars is None:
                kwargs_quasars = {}
            quasar_class = QuasarRate(
                cosmo=cosmo,
                sky_area=self.source_sky_area,
                noise=True,
                redshifts=np.linspace(0.001, 5.01, 100),
            )
            quasar_source = quasar_class.quasar_sample(m_min=15, m_max=30)
            self._sources = PointSources(
                quasar_source,
                cosmo=cosmo,
                sky_area=self.source_sky_area,
                kwargs_cut=kwargs_source_cut,
                variability_model=variability_model,
                kwargs_variability_model=kwargs_variability,
                light_profile=source_light_profile,
            )
            self._source_model_type = "point_source"
        elif source_type == "quasar_plus_galaxies":
            from slsim.Sources.point_plus_extended_sources import (
                PointPlusExtendedSources,
            )
            from slsim.Sources.QuasarCatalog.quasar_plus_galaxies import (
                quasar_galaxies_simple,
            )

            if kwargs_quasars_galaxies is None:
                kwargs_quasars_galaxies = {}
            quasar_galaxy_source = quasar_galaxies_simple(**kwargs_quasars_galaxies)
            self._sources = PointPlusExtendedSources(
                quasar_galaxy_source,
                cosmo=cosmo,
                sky_area=self.source_sky_area,
                kwargs_cut=kwargs_source_cut,
                variability_model=variability_model,
                kwargs_variability_model=kwargs_variability,
                light_profile=source_light_profile,
                catalog_type=catalog_type,
            )
            self._source_model_type = "point_plus_extended"
        elif source_type in ["supernovae_plus_galaxies", "supernovae"]:
            from slsim.Sources.point_plus_extended_sources import (
                PointPlusExtendedSources,
            )
            from slsim.Sources.point_sources import PointSources

            self.path = os.path.dirname(__file__)
            if catalog_type == "scotch":
                if catalog_path is not None:
                    new_path = catalog_path
                else:
                    new_path = (
                            self.path + "/Sources/SupernovaeCatalog/scotch_host_data.fits"
                    )
                load_supernovae_data = Table.read(
                    new_path,
                    format="fits",
                )
                self._sources = PointPlusExtendedSources(
                    load_supernovae_data,
                    cosmo=cosmo,
                    sky_area=self.source_sky_area,
                    kwargs_cut=kwargs_source_cut,
                    variability_model=variability_model,
                    kwargs_variability_model=kwargs_variability,
                    list_type="astropy_table",
                    light_profile=source_light_profile,
                    catalog_type=catalog_type,
                )
            elif catalog_type == "supernovae_sample":
                new_path = self.path + "/Sources/SupernovaeCatalog/supernovae_data.pkl"
                with open(new_path, "rb") as f:
                    load_supernovae_data = pickle.load(f)
                self._sources = PointPlusExtendedSources(
                    load_supernovae_data,
                    cosmo=cosmo,
                    sky_area=self.source_sky_area,
                    kwargs_cut=kwargs_source_cut,
                    variability_model=variability_model,
                    kwargs_variability_model=kwargs_variability,
                    list_type="list",
                    light_profile=source_light_profile,
                )
            else:
                from slsim.Sources.SupernovaeCatalog.supernovae_sample import (
                    SupernovaeCatalog,
                )

                suffixes = []
                for key in kwargs_variability:
                    if key.startswith("ps_mag_"):
                        suffixes.append(key.split("ps_mag_")[1])
                    elif len(key) == 1:
                        suffixes.append(key)
                supernovae_catalog_class = SupernovaeCatalog(
                    sn_type=sn_type,
                    band_list=suffixes,
                    lightcurve_time=lightcurve_time,
                    absolute_mag=None,
                    absolute_mag_band=sn_absolute_mag_band,
                    mag_zpsys=sn_absolute_zpsys,
                    cosmo=cosmo,
                    skypy_config=skypy_config,
                    sky_area=self.source_sky_area,
                    sn_modeldir=sn_modeldir,
                )
                if source_type == "supernovae":
                    supernovae_sample = supernovae_catalog_class.supernovae_catalog(
                        host_galaxy=False, lightcurve=False
                    )
                    self._sources = PointSources(
                        supernovae_sample,
                        cosmo=cosmo,
                        sky_area=self.source_sky_area,
                        kwargs_cut=kwargs_source_cut,
                        variability_model=variability_model,
                        kwargs_variability_model=kwargs_variability,
                        light_profile=source_light_profile,
                    )
                else:
                    supernovae_sample = supernovae_catalog_class.supernovae_catalog(
                        host_galaxy=True, lightcurve=False
                    )
                    self._sources = PointPlusExtendedSources(
                        supernovae_sample,
                        cosmo=cosmo,
                        sky_area=self.source_sky_area,
                        kwargs_cut=kwargs_source_cut,
                        variability_model=variability_model,
                        kwargs_variability_model=kwargs_variability,
                        list_type="astropy_table",
                        light_profile=source_light_profile,
                    )
            if source_type == "supernovae":
                self._source_model_type = "point_source"
            else:
                self._source_model_type = "point_plus_extended"
        else:
            raise ValueError("source_type %s is not supported" % source_type)

        # Cálculo de factores de escala para las áreas del cielo de las fuentes y los deflectores.
        self._factor_source = self.f_sky.to_value(
=======
        self._lens_galaxies = deflector_population
        self._sources = source_population

        self._factor_source = self.sky_area.to_value(
>>>>>>> 01736c40
            "deg2"
        ) / self._sources.sky_area.to_value("deg2")
        self._factor_deflector = self.sky_area.to_value(
            "deg2"
<<<<<<< HEAD
        ) / self.deflector_sky_area.to_value("deg2")

        # Configuración de la línea de visión (los_config).
=======
        ) / self._lens_galaxies.sky_area.to_value("deg2")
>>>>>>> 01736c40
        self.los_config = los_config
        if self.los_config is None:
            self.los_config = LOSConfig()

    def select_lens_at_random(self, **kwargs_lens_cut):
        """Selecciona un lente aleatorio que cumpla con los criterios especificados.

        Este método sigue seleccionando una fuente y un deflector al azar hasta encontrar
        una combinación que pase las pruebas de validez especificadas en kwargs_lens_cut.

        :return: Una instancia de Lens con los parámetros del deflector, fuente y lente.
        """
        while True:
            source = self._sources.draw_source()  # Selecciona una fuente al azar.
            lens = self._lens_galaxies.draw_deflector()  # Selecciona un deflector al azar.
            gg_lens = Lens(
                deflector_dict=lens,
                source_dict=source,
                variability_model=self._sources.variability_model,
                kwargs_variability=self._sources.kwargs_variability,
                sn_type=self.sn_type,
                sn_absolute_mag_band=self.sn_absolute_mag_band,
                sn_absolute_zpsys=self.sn_absolute_zpsys,
                cosmo=self.cosmo,
                source_type=self._sources.source_type,
                light_profile=self._sources.light_profile,
                lightcurve_time=self.lightcurve_time,
                los_config=self.los_config,
                sn_modeldir=self.sn_modeldir,
            )
            # Si el sistema de lentes es válido según los criterios, lo devuelve.
            if gg_lens.validity_test(**kwargs_lens_cut):
                return gg_lens

    #El decorador @property se utiliza para crear propiedades en una clase.
    #Una propiedad es un método que se comporta como un atributo. Ejem: 'objeto.deflector_number' en lugar de 'objeto.deflector_number()'
    @property
    def deflector_number(self):
        """Calcula el número de deflectores potenciales.

        :return: El número de deflectores, escalado según el área del cielo.
        # Calcula el número de deflectores potenciales en función del área del cielo y el número de deflectores.
        """
        # _factor_deflector escala el número de deflectores al área del cielo relevante.
        # self._lens_galaxies.deflector_number() obtiene el número de deflectores desde el objeto de lentes.
        return round(self._factor_deflector * self._lens_galaxies.deflector_number())
        #El guion bajo (_) es una convención que indica que un atributo o método es "privado"
        #ya que su utilizacion esta reservada para uso dentro de la clase.

    @property
    def source_number(self):
        """Calcula el número de fuentes consideradas para la simulación.

        :return: El número de fuentes, escalado según el área del cielo.
        """
        return round(self._factor_source * self._sources.source_number_selected)

    def get_num_sources_tested_mean(self, testarea):
        """Calcula el número promedio de fuentes que deben ser probadas en un área de prueba.

<<<<<<< HEAD
        Utiliza la fórmula:
        num_sources_tested_mean/ testarea = num_sources/ f_sky
        testarea es en arcsec^2, f_sky es en deg^2.

        :param testarea: El área de prueba en unidades de arcsec^2.
        :return: El número promedio de fuentes probadas.
=======
        num_sources_tested_mean/ testarea = num_sources/ sky_area; testarea is in units
        of arcsec^2, f_sky is in units of deg^2. 1 deg^2 = 12960000 arcsec^2
>>>>>>> 01736c40
        """
        num_sources = self.source_number # Obtiene el número total de fuentes escaladas según el área del cielo.
        # Calcula el número promedio de fuentes que serán probadas en el área de prueba proporcionada.
        num_sources_tested_mean = (testarea * num_sources) / (
<<<<<<< HEAD
                12960000 * self._factor_source * self.source_sky_area.to_value("deg2")
=======
            12960000 * self._factor_source * self._sources.sky_area.to_value("deg2")
>>>>>>> 01736c40
        )
        return num_sources_tested_mean # Devuelve el número promedio de fuentes probadas en el área de prueba.

    def get_num_sources_tested(self, testarea=None, num_sources_tested_mean=None):
        """Genera una realización de la distribución esperada para el número de fuentes probadas.

        Si no se proporciona un número promedio de fuentes probadas, se calcula usando el área de prueba.
        Se usa una distribución de Poisson para obtener el número real de fuentes probadas.

        :param testarea: Área de prueba en arcsec^2.
        :param num_sources_tested_mean: Número promedio de fuentes probadas.
        :return: Número de fuentes probadas en esta realización.
        """
        if num_sources_tested_mean is None:
            num_sources_tested_mean = self.get_num_sources_tested_mean(testarea)
        num_sources_range = np.random.poisson(lam=num_sources_tested_mean)
        return num_sources_range

    def draw_population(self, kwargs_lens_cuts, speed_factor=1):
        """Dibuja una población completa de lentes dentro del área especificada.

        Este método genera una lista de instancias de Lens que cumplen con los criterios
        especificados en kwargs_lens_cuts.

        :param kwargs_lens_cuts: Criterios de validación para los lentes.
        :param speed_factor: Factor para reducir el número de deflectores y acelerar el cálculo.
        :return: Lista de instancias de Lens.
        """
        gg_lens_population = []  # Inicializa una lista vacía para almacenar las instancias de Lens.
        num_lenses = self.deflector_number  # Calcula el número de lentes esperados.

        # Bucle para generar la población de lentes.
        for _ in range(int(num_lenses / speed_factor)):
            lens = self._lens_galaxies.draw_deflector()  # Selecciona un deflector.
            test_area = draw_test_area(deflector=lens)  # Calcula el área de prueba alrededor del deflector.
            num_sources_tested = self.get_num_sources_tested(
                testarea=test_area * speed_factor
            )

            # Si hay fuentes para probar, verificar cada una.
            if num_sources_tested > 0:
                n = 0
                while n < num_sources_tested:
                    source = self._sources.draw_source()  # Selecciona una fuente.
                    gg_lens = Lens(
                        deflector_dict=lens,
                        source_dict=source,
                        variability_model=self._sources.variability_model,
                        kwargs_variability=self._sources.kwargs_variability,
                        sn_type=self.sn_type,
                        sn_absolute_mag_band=self.sn_absolute_mag_band,
                        sn_absolute_zpsys=self.sn_absolute_zpsys,
                        cosmo=self.cosmo,
                        test_area=test_area,
                        source_type=self._sources.source_type,
                        los_config=self.los_config,
                        light_profile=self._sources.light_profile,
                        lightcurve_time=self.lightcurve_time,
                        sn_modeldir=self.sn_modeldir,
                    )
                    # Si el sistema de lentes pasa la prueba de validez, se añade a la población.
                    if gg_lens.validity_test(**kwargs_lens_cuts):
                        gg_lens_population.append(gg_lens)
                        n = num_sources_tested  # Salir del bucle si se encuentra un lente válido.
                    else:
                        n += 1
        return gg_lens_population  # Devuelve la población de lentes generada.


def draw_test_area(deflector):
    """Calcula un área de prueba alrededor del deflector.

    :param deflector: Diccionario que contiene los parámetros del deflector.
    :return: Área de prueba en arcsec^2.
    """
    theta_e_infinity = theta_e_when_source_infinity(
        deflector)  # Calcula el radio de Einstein para una fuente a z=infinito.
    test_area = np.pi * (theta_e_infinity * 2.5) ** 2  # Calcula el área circular basada en este radio.
    return test_area  # Devuelve el área de prueba.<|MERGE_RESOLUTION|>--- conflicted
+++ resolved
@@ -1,17 +1,3 @@
-<<<<<<< HEAD
-from slsim.ParamDistributions.los_config import LOSConfig  # Importa la configuración de la línea de visión.
-import os  # Importa el módulo os para interactuar con el sistema operativo.
-import pickle  # Importa pickle para serializar y deserializar objetos de Python.
-
-import numpy as np  # Importa NumPy, que se usa para operaciones numéricas.
-from astropy.table import Table  # Importa Table de Astropy para manejar tablas de datos astronómicos.
-
-from slsim.lens import Lens  # Importa la clase Lens que representa un sistema de lentes.
-from slsim.lens import theta_e_when_source_infinity  # Importa una función que calcula el radio de Einstein.
-from slsim.lensed_population_base import LensedPopulationBase  # Importa la clase base para poblaciones de lentes.
-from slsim.Pipelines.skypy_pipeline import \
-    SkyPyPipeline  # Importa el pipeline de SkyPy para simular objetos astronómicos.
-=======
 import sncosmo
 import numpy as np
 
@@ -23,47 +9,12 @@
 from slsim.ParamDistributions.los_config import LOSConfig
 from slsim.Deflectors.deflectors_base import DeflectorsBase
 from slsim.lensed_population_base import LensedPopulationBase
->>>>>>> 01736c40
 
 
 class LensPop(LensedPopulationBase):
-    """Clase para realizar muestras de una población de lentes gravitacionales."""
+    """Class to perform samples of lens population."""
 
     def __init__(
-<<<<<<< HEAD
-            self,
-            deflector_type="elliptical",  # Tipo de deflector por defecto: "elliptical".
-            source_type="galaxies",  # Tipo de fuente por defecto: "galaxies".
-            kwargs_deflector_cut=None,  # Parámetros para definir cortes en los deflectores.
-            kwargs_source_cut=None,  # Parámetros para definir cortes en las fuentes.
-            kwargs_quasars=None,  # Parámetros específicos para cuásares.
-            kwargs_quasars_galaxies=None,  # Parámetros para cuásares más galaxias.
-            variability_model=None,  # Modelo de variabilidad para la fuente.
-            kwargs_variability=None,  # Parámetros adicionales para la variabilidad.
-            kwargs_mass2light=None,  # Parámetros para la relación masa-luz.
-            skypy_config=None,  # Ruta del archivo de configuración de SkyPy.
-            slhammocks_config=None,  # Configuración específica para "halo-models".
-            sky_area=None,  # Área del cielo en la que se simulará la población de lentes.
-            source_sky_area=None,  # Área del cielo donde se muestrean las fuentes.
-            deflector_sky_area=None,  # Área del cielo donde se muestrean los deflectores.
-            filters=None,  # Filtros para la integración de SED.
-            cosmo=None,  # Objeto de cosmología.
-            source_light_profile="single_sersic",  # Perfil de luz de la fuente.
-            catalog_type="skypy",  # Tipo de catálogo que se va a usar.
-            catalog_path=None,  # Ruta al catálogo de fuentes.
-            lightcurve_time=None,  # Tiempo de observación para la curva de luz.
-            sn_type=None,  # Tipo de supernova.
-            sn_absolute_mag_band=None,  # Banda utilizada para normalizar la magnitud absoluta.
-            sn_absolute_zpsys=None,  # Sistema de magnitud cero.
-            los_config=None,  # Configuración de la línea de visión.
-            sn_modeldir=None,  # Directorio para los archivos del modelo de supernova.
-    ):
-        """
-        Inicializa la clase LensPop con los parámetros proporcionados.
-        """
-        # Llamada al constructor de la clase base o padre (LensedPopulationBase) para inicializar los parámetros
-        # comunes como sky_area, cosmo, lightcurve_time, sn_type,sn_absolute_mag_band, sn_absolute_zpsys, sn_modeldir,
-=======
         self,
         deflector_population: DeflectorsBase,
         source_population: SourcePopBase,
@@ -97,7 +48,6 @@
         """
 
         # TODO: ADD EXCEPTION FOR DEFLECTOR AND SOURCE POP FILTER MISMATCH
->>>>>>> 01736c40
         super().__init__(
             sky_area=sky_area,
             cosmo=cosmo,
@@ -107,311 +57,33 @@
             sn_absolute_zpsys=sn_absolute_zpsys,
             sn_modeldir=sn_modeldir,
         )
-
-        # Asignación del objeto de cosmología a un atributo de la instancia. OJO ASIGNANCION REDUNDANTE######################
         self.cosmo = cosmo
-<<<<<<< HEAD
-
-        # Configuración del área del cielo para las fuentes. Si no se especifica, se
-        # utiliza el área de cielo definida en sky_area y asignada como self.f_sky en la clase base (LensedPopulationBase).
-        if source_sky_area is None:
-            # Si source_sky_area no se proporciona, usa self.f_sky de la clase base LensedPopulationBase
-            self.source_sky_area = self.f_sky
-        else:
-            # Si el valor de source_sky_area se proporciona, úsalo directamente.
-            self.source_sky_area = source_sky_area
-
-        # Configuración del área del cielo para los deflectores. Similar al caso de las fuentes.
-        if deflector_sky_area is None:
-            self.deflector_sky_area = self.f_sky
-        else:
-            self.deflector_sky_area = deflector_sky_area
-
-        # Validación de la combinación de tipo de fuente y modelo de variabilidad.
-        # Por ejemplo, no tiene sentido aplicar un modelo de variabilidad a una galaxia.
-        if source_type == "galaxies" and kwargs_variability is not None:
-            raise ValueError(
-                "Galaxies cannot have variability. Either choose"
-                "point source (e.g., quasars) or do not provide kwargs_variability."
-            )
-
-        # Configuración del pipeline para deflectores y fuentes, según el tipo de deflector
-        # y fuente seleccionados.
-        if deflector_type in ["elliptical", "all-galaxies"] or source_type in [
-            "galaxies"
-        ]:
-            pipeline_deflector = SkyPyPipeline(
-                skypy_config=skypy_config,
-                sky_area=self.deflector_sky_area,
-                filters=filters,
-                cosmo=cosmo,
-            )
-
-            # Si el área del cielo de las fuentes y los deflectores es la misma,
-            # se utiliza el mismo pipeline para ambos.
-            if self.source_sky_area == self.deflector_sky_area:
-                pipeline_source = pipeline_deflector
-            else:
-                pipeline_source = SkyPyPipeline(
-                    skypy_config=skypy_config,
-                    sky_area=self.source_sky_area,
-                    filters=filters,
-                    cosmo=cosmo,
-                )
-
-        # Inicialización de diccionarios vacíos si no se proporcionan cortes para deflectores o la relación masa-luz.
-        if kwargs_deflector_cut is None:
-            kwargs_deflector_cut = {}
-        if kwargs_mass2light is None:
-            kwargs_mass2light = {}
-
-        # Configuración del tipo de deflector. Dependiendo del tipo, se inicializa
-        # la clase correspondiente de deflectores.
-        if deflector_type == "elliptical":
-            from slsim.Deflectors.elliptical_lens_galaxies import EllipticalLensGalaxies
-
-            self._lens_galaxies = EllipticalLensGalaxies(
-                pipeline_deflector.red_galaxies,
-                kwargs_cut=kwargs_deflector_cut,
-                kwargs_mass2light=kwargs_mass2light,
-                cosmo=cosmo,
-                sky_area=self.deflector_sky_area,
-            )
-
-        elif deflector_type == "all-galaxies":
-            from slsim.Deflectors.all_lens_galaxies import AllLensGalaxies
-
-            red_galaxy_list = pipeline_deflector.red_galaxies
-            blue_galaxy_list = pipeline_deflector.blue_galaxies
-
-            self._lens_galaxies = AllLensGalaxies(
-                red_galaxy_list=red_galaxy_list,
-                blue_galaxy_list=blue_galaxy_list,
-                kwargs_cut=kwargs_deflector_cut,
-                kwargs_mass2light=kwargs_mass2light,
-                cosmo=cosmo,
-                sky_area=self.deflector_sky_area,
-            )
-
-        elif deflector_type == "halo-models":
-            from slsim.Deflectors.compound_lens_halos_galaxies import (
-                CompoundLensHalosGalaxies,
-            )
-            from slsim.Pipelines.sl_hammocks_pipeline import SLHammocksPipeline
-
-            halo_galaxy_list = SLHammocksPipeline(
-                slhammocks_config=slhammocks_config,
-                sky_area=self.deflector_sky_area,
-                cosmo=cosmo,
-            )
-
-            self._lens_galaxies = CompoundLensHalosGalaxies(
-                halo_galaxy_list=halo_galaxy_list._pipeline,
-                kwargs_cut=kwargs_deflector_cut,
-                kwargs_mass2light=kwargs_mass2light,
-                cosmo=cosmo,
-                sky_area=self.deflector_sky_area,
-            )
-
-        else:
-            # Si se proporciona un tipo de deflector no soportado, se lanza una excepción.
-            raise ValueError("deflector_type %s is not supported" % deflector_type)
-
-        # Configuración del tipo de fuente. Similar al proceso de deflectores,
-        # dependiendo del tipo de fuente se inicializa la clase correspondiente.
-        if kwargs_source_cut is None:
-            kwargs_source_cut = {}
-        if source_type == "galaxies":
-            from slsim.Sources.galaxies import Galaxies
-
-            self._sources = Galaxies(
-                pipeline_source.blue_galaxies,
-                kwargs_cut=kwargs_source_cut,
-                cosmo=cosmo,
-                sky_area=self.source_sky_area,
-                light_profile=source_light_profile,
-                catalog_type=catalog_type,
-            )
-            self._source_model_type = "extended"
-        elif source_type == "quasars":
-            from slsim.Sources.point_sources import PointSources
-            from slsim.Sources.QuasarCatalog.quasar_pop import QuasarRate
-
-            if kwargs_quasars is None:
-                kwargs_quasars = {}
-            quasar_class = QuasarRate(
-                cosmo=cosmo,
-                sky_area=self.source_sky_area,
-                noise=True,
-                redshifts=np.linspace(0.001, 5.01, 100),
-            )
-            quasar_source = quasar_class.quasar_sample(m_min=15, m_max=30)
-            self._sources = PointSources(
-                quasar_source,
-                cosmo=cosmo,
-                sky_area=self.source_sky_area,
-                kwargs_cut=kwargs_source_cut,
-                variability_model=variability_model,
-                kwargs_variability_model=kwargs_variability,
-                light_profile=source_light_profile,
-            )
-            self._source_model_type = "point_source"
-        elif source_type == "quasar_plus_galaxies":
-            from slsim.Sources.point_plus_extended_sources import (
-                PointPlusExtendedSources,
-            )
-            from slsim.Sources.QuasarCatalog.quasar_plus_galaxies import (
-                quasar_galaxies_simple,
-            )
-
-            if kwargs_quasars_galaxies is None:
-                kwargs_quasars_galaxies = {}
-            quasar_galaxy_source = quasar_galaxies_simple(**kwargs_quasars_galaxies)
-            self._sources = PointPlusExtendedSources(
-                quasar_galaxy_source,
-                cosmo=cosmo,
-                sky_area=self.source_sky_area,
-                kwargs_cut=kwargs_source_cut,
-                variability_model=variability_model,
-                kwargs_variability_model=kwargs_variability,
-                light_profile=source_light_profile,
-                catalog_type=catalog_type,
-            )
-            self._source_model_type = "point_plus_extended"
-        elif source_type in ["supernovae_plus_galaxies", "supernovae"]:
-            from slsim.Sources.point_plus_extended_sources import (
-                PointPlusExtendedSources,
-            )
-            from slsim.Sources.point_sources import PointSources
-
-            self.path = os.path.dirname(__file__)
-            if catalog_type == "scotch":
-                if catalog_path is not None:
-                    new_path = catalog_path
-                else:
-                    new_path = (
-                            self.path + "/Sources/SupernovaeCatalog/scotch_host_data.fits"
-                    )
-                load_supernovae_data = Table.read(
-                    new_path,
-                    format="fits",
-                )
-                self._sources = PointPlusExtendedSources(
-                    load_supernovae_data,
-                    cosmo=cosmo,
-                    sky_area=self.source_sky_area,
-                    kwargs_cut=kwargs_source_cut,
-                    variability_model=variability_model,
-                    kwargs_variability_model=kwargs_variability,
-                    list_type="astropy_table",
-                    light_profile=source_light_profile,
-                    catalog_type=catalog_type,
-                )
-            elif catalog_type == "supernovae_sample":
-                new_path = self.path + "/Sources/SupernovaeCatalog/supernovae_data.pkl"
-                with open(new_path, "rb") as f:
-                    load_supernovae_data = pickle.load(f)
-                self._sources = PointPlusExtendedSources(
-                    load_supernovae_data,
-                    cosmo=cosmo,
-                    sky_area=self.source_sky_area,
-                    kwargs_cut=kwargs_source_cut,
-                    variability_model=variability_model,
-                    kwargs_variability_model=kwargs_variability,
-                    list_type="list",
-                    light_profile=source_light_profile,
-                )
-            else:
-                from slsim.Sources.SupernovaeCatalog.supernovae_sample import (
-                    SupernovaeCatalog,
-                )
-
-                suffixes = []
-                for key in kwargs_variability:
-                    if key.startswith("ps_mag_"):
-                        suffixes.append(key.split("ps_mag_")[1])
-                    elif len(key) == 1:
-                        suffixes.append(key)
-                supernovae_catalog_class = SupernovaeCatalog(
-                    sn_type=sn_type,
-                    band_list=suffixes,
-                    lightcurve_time=lightcurve_time,
-                    absolute_mag=None,
-                    absolute_mag_band=sn_absolute_mag_band,
-                    mag_zpsys=sn_absolute_zpsys,
-                    cosmo=cosmo,
-                    skypy_config=skypy_config,
-                    sky_area=self.source_sky_area,
-                    sn_modeldir=sn_modeldir,
-                )
-                if source_type == "supernovae":
-                    supernovae_sample = supernovae_catalog_class.supernovae_catalog(
-                        host_galaxy=False, lightcurve=False
-                    )
-                    self._sources = PointSources(
-                        supernovae_sample,
-                        cosmo=cosmo,
-                        sky_area=self.source_sky_area,
-                        kwargs_cut=kwargs_source_cut,
-                        variability_model=variability_model,
-                        kwargs_variability_model=kwargs_variability,
-                        light_profile=source_light_profile,
-                    )
-                else:
-                    supernovae_sample = supernovae_catalog_class.supernovae_catalog(
-                        host_galaxy=True, lightcurve=False
-                    )
-                    self._sources = PointPlusExtendedSources(
-                        supernovae_sample,
-                        cosmo=cosmo,
-                        sky_area=self.source_sky_area,
-                        kwargs_cut=kwargs_source_cut,
-                        variability_model=variability_model,
-                        kwargs_variability_model=kwargs_variability,
-                        list_type="astropy_table",
-                        light_profile=source_light_profile,
-                    )
-            if source_type == "supernovae":
-                self._source_model_type = "point_source"
-            else:
-                self._source_model_type = "point_plus_extended"
-        else:
-            raise ValueError("source_type %s is not supported" % source_type)
-
-        # Cálculo de factores de escala para las áreas del cielo de las fuentes y los deflectores.
-        self._factor_source = self.f_sky.to_value(
-=======
         self._lens_galaxies = deflector_population
         self._sources = source_population
 
         self._factor_source = self.sky_area.to_value(
->>>>>>> 01736c40
             "deg2"
         ) / self._sources.sky_area.to_value("deg2")
         self._factor_deflector = self.sky_area.to_value(
             "deg2"
-<<<<<<< HEAD
-        ) / self.deflector_sky_area.to_value("deg2")
-
-        # Configuración de la línea de visión (los_config).
-=======
         ) / self._lens_galaxies.sky_area.to_value("deg2")
->>>>>>> 01736c40
         self.los_config = los_config
         if self.los_config is None:
             self.los_config = LOSConfig()
 
     def select_lens_at_random(self, **kwargs_lens_cut):
-        """Selecciona un lente aleatorio que cumpla con los criterios especificados.
-
-        Este método sigue seleccionando una fuente y un deflector al azar hasta encontrar
-        una combinación que pase las pruebas de validez especificadas en kwargs_lens_cut.
-
-        :return: Una instancia de Lens con los parámetros del deflector, fuente y lente.
+        """Draw a random lens within the cuts of the lens and source, with possible
+        additional cut in the lensing configuration.
+
+        # TODO: make sure mass function is preserved, # as well as option to draw all
+        lenses within the cuts within the area
+
+        :return: Lens() instance with parameters of the deflector and lens and source
+            light
         """
         while True:
-            source = self._sources.draw_source()  # Selecciona una fuente al azar.
-            lens = self._lens_galaxies.draw_deflector()  # Selecciona un deflector al azar.
+            source = self._sources.draw_source()
+            lens = self._lens_galaxies.draw_deflector()
             gg_lens = Lens(
                 deflector_dict=lens,
                 source_dict=source,
@@ -427,100 +99,82 @@
                 los_config=self.los_config,
                 sn_modeldir=self.sn_modeldir,
             )
-            # Si el sistema de lentes es válido según los criterios, lo devuelve.
             if gg_lens.validity_test(**kwargs_lens_cut):
                 return gg_lens
 
-    #El decorador @property se utiliza para crear propiedades en una clase.
-    #Una propiedad es un método que se comporta como un atributo. Ejem: 'objeto.deflector_number' en lugar de 'objeto.deflector_number()'
     @property
     def deflector_number(self):
-        """Calcula el número de deflectores potenciales.
-
-        :return: El número de deflectores, escalado según el área del cielo.
-        # Calcula el número de deflectores potenciales en función del área del cielo y el número de deflectores.
-        """
-        # _factor_deflector escala el número de deflectores al área del cielo relevante.
-        # self._lens_galaxies.deflector_number() obtiene el número de deflectores desde el objeto de lentes.
+        """Number of potential deflectors (meaning all objects with mass that are being
+        considered to have potential sources behind them)
+
+        :return: number of potential deflectors
+        """
         return round(self._factor_deflector * self._lens_galaxies.deflector_number())
-        #El guion bajo (_) es una convención que indica que un atributo o método es "privado"
-        #ya que su utilizacion esta reservada para uso dentro de la clase.
 
     @property
     def source_number(self):
-        """Calcula el número de fuentes consideradas para la simulación.
-
-        :return: El número de fuentes, escalado según el área del cielo.
+        """Number of sources that are being considered to be placed in the sky area
+        potentially aligned behind deflectors.
+
+        :return: number of potential sources
         """
         return round(self._factor_source * self._sources.source_number_selected)
 
     def get_num_sources_tested_mean(self, testarea):
-        """Calcula el número promedio de fuentes que deben ser probadas en un área de prueba.
-
-<<<<<<< HEAD
-        Utiliza la fórmula:
-        num_sources_tested_mean/ testarea = num_sources/ f_sky
-        testarea es en arcsec^2, f_sky es en deg^2.
-
-        :param testarea: El área de prueba en unidades de arcsec^2.
-        :return: El número promedio de fuentes probadas.
-=======
+        """Compute the mean of source galaxies needed to be tested within the test area.
+
         num_sources_tested_mean/ testarea = num_sources/ sky_area; testarea is in units
         of arcsec^2, f_sky is in units of deg^2. 1 deg^2 = 12960000 arcsec^2
->>>>>>> 01736c40
-        """
-        num_sources = self.source_number # Obtiene el número total de fuentes escaladas según el área del cielo.
-        # Calcula el número promedio de fuentes que serán probadas en el área de prueba proporcionada.
+        """
+        num_sources = self.source_number
         num_sources_tested_mean = (testarea * num_sources) / (
-<<<<<<< HEAD
-                12960000 * self._factor_source * self.source_sky_area.to_value("deg2")
-=======
             12960000 * self._factor_source * self._sources.sky_area.to_value("deg2")
->>>>>>> 01736c40
         )
-        return num_sources_tested_mean # Devuelve el número promedio de fuentes probadas en el área de prueba.
+        return num_sources_tested_mean
 
     def get_num_sources_tested(self, testarea=None, num_sources_tested_mean=None):
-        """Genera una realización de la distribución esperada para el número de fuentes probadas.
-
-        Si no se proporciona un número promedio de fuentes probadas, se calcula usando el área de prueba.
-        Se usa una distribución de Poisson para obtener el número real de fuentes probadas.
-
-        :param testarea: Área de prueba en arcsec^2.
-        :param num_sources_tested_mean: Número promedio de fuentes probadas.
-        :return: Número de fuentes probadas en esta realización.
-        """
+        """Draw a realization of the expected distribution (Poisson) around the mean for
+        the number of source galaxies tested."""
         if num_sources_tested_mean is None:
             num_sources_tested_mean = self.get_num_sources_tested_mean(testarea)
         num_sources_range = np.random.poisson(lam=num_sources_tested_mean)
         return num_sources_range
 
     def draw_population(self, kwargs_lens_cuts, speed_factor=1):
-        """Dibuja una población completa de lentes dentro del área especificada.
-
-        Este método genera una lista de instancias de Lens que cumplen con los criterios
-        especificados en kwargs_lens_cuts.
-
-        :param kwargs_lens_cuts: Criterios de validación para los lentes.
-        :param speed_factor: Factor para reducir el número de deflectores y acelerar el cálculo.
-        :return: Lista de instancias de Lens.
-        """
-        gg_lens_population = []  # Inicializa una lista vacía para almacenar las instancias de Lens.
-        num_lenses = self.deflector_number  # Calcula el número de lentes esperados.
-
-        # Bucle para generar la población de lentes.
+        """Return full population list of all lenses within the area # TODO: need to
+        implement a version of it. (improve the algorithm)
+
+        :param kwargs_lens_cuts: validity test keywords
+        :param speed_factor: factor by which the number of deflectors is decreased to
+            speed up the calculations.
+        :type kwargs_lens_cuts: dict
+        :return: List of Lens instances with parameters of the deflectors and lens and
+            source light.
+        :rtype: list
+        """
+
+        # Initialize an empty list to store the Lens instances
+        gg_lens_population = []
+        # Estimate the number of lensing systems
+        num_lenses = self.deflector_number
+        # num_sources = self._source_galaxies.galaxies_number()
+        #        print(num_sources_tested_mean)
+        #        print("num_lenses is " + str(num_lenses))
+        #        print("num_sources is " + str(num_sources))
+        #        print(np.int(num_lenses * num_sources_tested_mean))
+
+        # Draw a population of galaxy-galaxy lenses within the area.
         for _ in range(int(num_lenses / speed_factor)):
-            lens = self._lens_galaxies.draw_deflector()  # Selecciona un deflector.
-            test_area = draw_test_area(deflector=lens)  # Calcula el área de prueba alrededor del deflector.
+            lens = self._lens_galaxies.draw_deflector()
+            test_area = draw_test_area(deflector=lens)
             num_sources_tested = self.get_num_sources_tested(
                 testarea=test_area * speed_factor
             )
-
-            # Si hay fuentes para probar, verificar cada una.
+            # TODO: to implement this for a multi-source plane lens system
             if num_sources_tested > 0:
                 n = 0
                 while n < num_sources_tested:
-                    source = self._sources.draw_source()  # Selecciona una fuente.
+                    source = self._sources.draw_source()
                     gg_lens = Lens(
                         deflector_dict=lens,
                         source_dict=source,
@@ -537,22 +191,25 @@
                         lightcurve_time=self.lightcurve_time,
                         sn_modeldir=self.sn_modeldir,
                     )
-                    # Si el sistema de lentes pasa la prueba de validez, se añade a la población.
+                    # Check the validity of the lens system
                     if gg_lens.validity_test(**kwargs_lens_cuts):
                         gg_lens_population.append(gg_lens)
-                        n = num_sources_tested  # Salir del bucle si se encuentra un lente válido.
+                        # if a lens system passes the validity test, code should exit
+                        # the loop. so, n should be greater or equal to
+                        # num_sources_tested which will break the while loop
+                        # (instead of this one can simply use break).
+                        n = num_sources_tested
                     else:
                         n += 1
-        return gg_lens_population  # Devuelve la población de lentes generada.
+        return gg_lens_population
 
 
 def draw_test_area(deflector):
-    """Calcula un área de prueba alrededor del deflector.
-
-    :param deflector: Diccionario que contiene los parámetros del deflector.
-    :return: Área de prueba en arcsec^2.
+    """Draw a test area around the deflector.
+
+    :param deflector: deflector dictionary
+    :return: test area in arcsec^2
     """
-    theta_e_infinity = theta_e_when_source_infinity(
-        deflector)  # Calcula el radio de Einstein para una fuente a z=infinito.
-    test_area = np.pi * (theta_e_infinity * 2.5) ** 2  # Calcula el área circular basada en este radio.
-    return test_area  # Devuelve el área de prueba.+    theta_e_infinity = theta_e_when_source_infinity(deflector)
+    test_area = np.pi * (theta_e_infinity * 2.5) ** 2
+    return test_area