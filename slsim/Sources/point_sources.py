--- conflicted
+++ resolved
@@ -54,12 +54,8 @@
         )
 
         self._num_select = len(self._point_source_select)
-<<<<<<< HEAD
         super(SourcePopBase, self).__init__(
         )
-=======
-        """Super(SourcePopBase, self).__init__( )"""
->>>>>>> 6f4bbeeb
         self.source_type = "point_source"
 
     @property
