--- conflicted
+++ resolved
@@ -752,21 +752,8 @@
     return table_data
 
 
-def opsim_time_series_images_data(
-<<<<<<< HEAD
-        ra_list, dec_list, obs_strategy, MJD_min=60000, MJD_max=64000, size=101, moffat_beta=3.1,
+def opsim_time_series_images_data(ra_list, dec_list, obs_strategy, MJD_min=60000, MJD_max=64000, size=101, moffat_beta=3.1,
         readout_noise=10, delta_pix=0.2, print_warning=True
-=======
-    ra_list,
-    dec_list,
-    obs_strategy,
-    MJD_min=60000,
-    MJD_max=64000,
-    size=101,
-    moffat_beta=3.1,
-    readout_noise=10,
-    delta_pix=0.2,
->>>>>>> 5d31c571
 ):
     """Creates time series data from opsim database.
 
@@ -782,10 +769,7 @@
     :param moffat_beta: power index of the moffat psf kernel
     :param readout_noise: noise added per readout
     :param delta_pix: size of pixel in units arcseonds
-<<<<<<< HEAD
     :param print_warning: if True, prints a warning of coordinates outside of the LSST footprint
-=======
->>>>>>> 5d31c571
     :return: a list of astropy tables containing observation information for each
         coordinate
     """
@@ -804,13 +788,9 @@
         OpSimSurv = op.OpSimSurvey(opsim_path)
     except FileNotFoundError:
         raise FileNotFoundError(
-<<<<<<< HEAD
-            "File not found: " + opsim_path + ". Input variable 'obs_strategy' should correspond to the name of an opsim database saved in the folder ../data/OpSim_database"
-=======
             "File not found: "
             + opsim_path
             + ". Input variable 'obs_strategy' should correspond to the name of an opsim database saved in the folder ../data/OpSim_database"
->>>>>>> 5d31c571
         )
 
     # Collect observations that cover the coordinates in ra_list and dec_list
@@ -830,16 +810,10 @@
         opsim_dec = np.mean(seq["fieldDec"])
 
         if np.isnan(opsim_ra) or np.isnan(opsim_dec):
-<<<<<<< HEAD
             if print_warning:
                 print(
                     f"Coordinate ({ra_list[i]}, {dec_list[i]}) is not in the LSST footprint. This entry is skipped."
                 )
-=======
-            print(
-                f"Coordinate ({ra_list[i]}, {dec_list[i]}) is not in the LSST footprint. This entry is skipped."
-            )
->>>>>>> 5d31c571
             continue
 
         # Get the relevant properties from opsim
@@ -873,24 +847,16 @@
         psf_kernels = np.array(psf_kernels)
 
         # Calculate background noise
-<<<<<<< HEAD
-        bkg_noise = data_util.bkg_noise(readout_noise, expo_time, sky_brightness, delta_pix, num_exposures=1)
-=======
         bkg_noise = data_util.bkg_noise(
             readout_noise, expo_time, sky_brightness, delta_pix, num_exposures=1
         )
->>>>>>> 5d31c571
 
         # Calculate the zero point magnitude
         # Code from OpSimSummary/opsimsummary/simlib.py/add_simlibCols
         # need to work in nvariance in photon electrons
-<<<<<<< HEAD
-        term1 = 2.0 * m5_depth - sky_brightness  # * pixArea   whata units is sky birghtness? counts or photo electrons?
-=======
         term1 = (
             2.0 * m5_depth - sky_brightness
         )  # * pixArea   whata units is sky birghtness? counts or photo electrons?
->>>>>>> 5d31c571
         # per pixel or arcsec?
         term2 = -(m5_depth - sky_brightness)  # * pixArea
         area = (1.51 * psf_fwhm) ** 2.0  # area = 1 / int(psf^2)
@@ -900,11 +866,7 @@
         # is approximately equal to counts with total transmission
         zpt_approx = term1 + 2.5 * np.log10(arg)
         val = -0.4 * term2
-<<<<<<< HEAD
-        tmp = 10.0 ** val
-=======
         tmp = 10.0**val
->>>>>>> 5d31c571
         # Additional term to account for photons from the source, again assuming
         # that counts with system transmission approximately equal counts with total transmission.
         zpt_cor = 2.5 * np.log10(1.0 + 1.0 / (area * tmp))
@@ -936,11 +898,7 @@
 
 
 def opsim_variable_lens_injection(
-<<<<<<< HEAD
-        lens_class, bands, num_pix, transform_pix2angle, exposure_data
-=======
     lens_class, bands, num_pix, transform_pix2angle, exposure_data
->>>>>>> 5d31c571
 ):
     """Injects variable lens to the OpSim time series data (1 object).
 
@@ -949,22 +907,6 @@
     :param num_pix: number of pixels per axis
     :param transform_pix2angle: transformation matrix (2x2) of pixels into coordinate
         displacements
-<<<<<<< HEAD
-    :param exposure_data: An astropy table of exposure data. One entry of table_list_data
-        generated from the opsim_time_series_images_data function. It must contain the rms of
-        background noise fluctuations (column name should be "bkg_noise"), psf kernel for
-        each exposure (column name should be "psf_kernel", these are pixel psf kernel
-        for each single exposure images in time series image), observation time
-        (column name should be "obs_time", these are observation time in days for each
-        single exposure images in time series images), exposure time (column name should
-        be "expo_time", these are exposure time for each single exposure images in time
-        series images), magnitude zero point (column name should be "zero_point", these
-        are zero point magnitudes for each single exposure images in time series image),
-        coordinates of the object (column name should be "calexp_center"), these are
-        the coordinates in (ra, dec), and the band in which the observation is taken
-        (column name should be "band").
-
-=======
     :param exposure_data: An astropy table of exposure data. One entry of
         table_list_data generated from the opsim_time_series_images_data function. It
         must contain the rms of background noise fluctuations (column name should be
@@ -978,7 +920,6 @@
         exposure images in time series image), coordinates of the object (column name
         should be "calexp_center"), these are the coordinates in (ra, dec), and the band
         in which the observation is taken (column name should be "band").
->>>>>>> 5d31c571
     :return: Astropy table of injected lenses and exposure information of dp0 data
     """
 
@@ -1005,11 +946,7 @@
             transform_pix2angle=transform_pix2angle,
             exposure_time=exposure_data_obs["expo_time"],
             t_obs=exposure_data_obs["obs_time"],
-<<<<<<< HEAD
-            std_gaussian_noise=std_gaussian_noise
-=======
             std_gaussian_noise=std_gaussian_noise,
->>>>>>> 5d31c571
         )
 
         final_image.append(lens_images)
@@ -1018,11 +955,7 @@
     final_image_col = Column(name="injected_lens", data=final_image)
 
     # Create a new Table with only the bands of interest
-<<<<<<< HEAD
-    mask = np.isin(exposure_data['band'], bands)
-=======
     mask = np.isin(exposure_data["band"], bands)
->>>>>>> 5d31c571
     exposure_data_new = exposure_data[mask]
     exposure_data_new.add_columns([lens_col, final_image_col])
     return exposure_data_new
