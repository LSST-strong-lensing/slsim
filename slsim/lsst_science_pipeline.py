--- conflicted
+++ resolved
@@ -423,11 +423,7 @@
     psfArr = psf.computeKernelImage(pt).array
     if calibFluxRadius is not None:
         apCorr = psf.computeApertureFlux(calibFluxRadius, pt)
-<<<<<<< HEAD
         psf_ker = psfArr/apCorr
-=======
-        psf_ker = psf_Arr / apCorr
->>>>>>> 8ec17074
     else:
         psf_ker = psfArr
     pixscale = wcs.getPixelScale(bbox.getCenter()).asArcseconds()
